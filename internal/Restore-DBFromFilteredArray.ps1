--- conflicted
+++ resolved
@@ -56,10 +56,7 @@
 			$Server = Connect-SqlServer -SqlServer $SqlServer -SqlCredential $SqlCredential	
 		}
 		catch {
-<<<<<<< HEAD
-=======
-
->>>>>>> ff674204
+
 			Write-Warning "$FunctionName - Cannot connect to $SqlServer" 
 			break
 		}
