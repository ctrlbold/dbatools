--- conflicted
+++ resolved
@@ -176,13 +176,8 @@
             $results.Status | Should Be "Dropped"
         }
     }
-<<<<<<< HEAD
-
-    Clear-DbaSqlConnectionPool
-=======
-    
+
     Clear-DbaConnectionPool
->>>>>>> e4fe571c
     Start-Sleep -Seconds 2
     Context "Putting all restore file modification options together" {
         $results = Get-ChildItem $script:appveyorlabrepo\singlerestore\singlerestore.bak | Restore-DbaDatabase -SqlInstance $script:instance1 -DestinationDataDirectory $DataFolder -DestinationLogDirectory $LogFolder -DestinationFileSuffix Suffix -DestinationFilePrefix prefix
@@ -204,13 +199,9 @@
             }
         }
     }
-<<<<<<< HEAD
-
-    Clear-DbaSqlConnectionPool
-=======
-    
+
     Clear-DbaConnectionPool
->>>>>>> e4fe571c
+
     Start-Sleep -Seconds 1
     Context "Database is properly removed again after all file mods test" {
         $results = Remove-DbaDatabase -Confirm:$false -SqlInstance $script:instance1 -Database singlerestore
@@ -222,13 +213,8 @@
     Get-DbaProcess $script:instance1 -NoSystemSpid | Stop-DbaProcess -WarningVariable warn -WarningAction SilentlyContinue
     Clear-DbaConnectionPool
     Start-Sleep -Seconds 5
-<<<<<<< HEAD
-    Clear-DbaSqlConnectionPool
-
-=======
     Clear-DbaConnectionPool
-    
->>>>>>> e4fe571c
+
     Context "Properly restores an instance using ola-style backups via pipe" {
         $results = Get-ChildItem $script:appveyorlabrepo\sql2008-backups | Restore-DbaDatabase -SqlInstance $script:instance1
         It "Restored files count should be the right number" {
@@ -294,13 +280,8 @@
             $sqlResults.maxdt | Should be (get-date "2017-06-01 13:28:43")
         }
     }
-<<<<<<< HEAD
 
     Clear-DbaSqlConnectionPool
-=======
-    
-    Clear-DbaConnectionPool
->>>>>>> e4fe571c
     Start-Sleep -Seconds 1
 
     Context "All user databases are removed post RestoreTime check" {
@@ -309,13 +290,8 @@
             Foreach ($db in $results) { $db.Status | Should Be "Dropped" }
         }
     }
-<<<<<<< HEAD
 
     Clear-DbaSqlConnectionPool
-=======
-    
-    Clear-DbaConnectionPool
->>>>>>> e4fe571c
     Start-Sleep -Seconds 1
 
     Context "RestoreTime point in time" {
@@ -338,13 +314,8 @@
             Foreach ($db in $results) { $db.Status | Should Be "Dropped" }
         }
     }
-<<<<<<< HEAD
 
     Clear-DbaSqlConnectionPool
-=======
-    
-    Clear-DbaConnectionPool
->>>>>>> e4fe571c
     Start-Sleep -Seconds 1
 
     Context "RestoreTime point in time with Simple Model" {
@@ -368,13 +339,8 @@
             Foreach ($db in $results) { $db.Status | Should Be "Dropped" }
         }
     }
-<<<<<<< HEAD
 
     Clear-DbaSqlConnectionPool
-=======
-    
-    Clear-DbaConnectionPool
->>>>>>> e4fe571c
     Start-Sleep -Seconds 1
 
     Context "RestoreTime point in time and continue" {
@@ -535,13 +501,8 @@
             Foreach ($db in $results) { $db.Status | Should Be "Dropped" }
         }
     }
-<<<<<<< HEAD
-
-    Clear-DbaSqlConnectionPool
-=======
-    
+
     Clear-DbaConnectionPool
->>>>>>> e4fe571c
     Start-Sleep -Seconds 1
 
     Get-DbaProcess $script:instance1 | Where-Object Program -match 'dbatools PowerShell module - dbatools.io' | Stop-DbaProcess -WarningAction SilentlyContinue
@@ -553,13 +514,8 @@
             (($results | Measure-Object).count -gt 0) | Should be $True
         }
     }
-<<<<<<< HEAD
 
     Clear-DbaSqlConnectionPool
-=======
-    
-    Clear-DbaConnectionPool
->>>>>>> e4fe571c
     Start-Sleep -Seconds 1
 
     Context "All user databases are removed post history test" {
