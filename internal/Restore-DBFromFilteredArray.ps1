Function Restore-DBFromFilteredArray
{
<# 
	.SYNOPSIS
	Internal function. Restores .bak file to SQL database. Creates db if it doesn't exist. $filestructure is
	a custom object that contains logical and physical file locations.
#>
	[CmdletBinding(SupportsShouldProcess = $true)]
	param (
        [parameter(Mandatory = $true)]
		[Alias("ServerInstance", "SqlInstance")]
		[object]$SqlServer,
		[string]$DbName,
		[parameter(Mandatory = $true, ValueFromPipeline = $true)]
        [object[]]$Files,
        [String]$DestinationDataDirectory,
		[String]$DestinationLogDirectory,
		[String]$DestinationFilePrefix,
        [DateTime]$RestoreTime = (Get-Date).addyears(1),  
		[switch]$NoRecovery,
		[switch]$ReplaceDatabase,
		[switch]$Scripts,
        [switch]$ScriptOnly,
		[switch]$VerifyOnly,
		[object]$filestructure,
		[System.Management.Automation.PSCredential]$SqlCredential,
		[switch]$UseDestinationDefaultDirectories,
		[switch]$ReuseSourceFolderStructure,
		[switch]$Force,
		[string]$RestoredDatababaseNamePrefix,
		[switch]$TrustDbBackupHistory,
		[int]$MaxTransferSize,
		[int]$BlockSize,
		[int]$BufferCount,
		[string[]]$DatabaseFilter
	)
    
	Begin
    {
        $FunctionName =(Get-PSCallstack)[0].Command
        Write-Verbose "$FunctionName - Starting"



        $Results = @()
        $InternalFiles = @()
		$Output = @()
		if (($MaxTransferSize%64kb) -ne 0 -or $MaxTransferSize -gt 4mb)
		{
			Write-Warning "$FunctionName - MaxTransferSize value must be a multiple of 64kb and no greater than 4MB"
			break
		}
		if ($BlockSize)
		{
			if ($BlockSize -notin (0.5kb,1kb,2kb,4kb,8kb,16kb,32kb,64kb))
			{
				Write-Warning "$FunctionName - Block size must be one of 0.5kb,1kb,2kb,4kb,8kb,16kb,32kb,64kb"
				break
			}
		}

    }
    process
        {

        foreach ($File in $Files){
            $InternalFiles += $File
        }
    }
    End
    {
		try 
		{
				$Server = Connect-SqlServer -SqlServer $SqlServer -SqlCredential $SqlCredential	
		}
		catch {
			throw "$FunctionName - Cannot connect to $SqlServer" 
			break
		}
		$ServerName = $Server.name
		$Server.ConnectionContext.StatementTimeout = 0
		$Restore = New-Object Microsoft.SqlServer.Management.Smo.Restore
		$Restore.ReplaceDatabase = $ReplaceDatabase
		
		if ($UseDestinationDefaultDirectories)
		{
			$DestinationDataDirectory = Get-SqlDefaultPaths $Server data
			$DestinationLogDirectory = Get-SqlDefaultPaths $Server log
		}

		If ($DbName -in $Server.databases.name -and ($ScriptOnly -eq $false -or $VerfiyOnly -eq $false))
		{
			If ($ReplaceDatabase -eq $true)
			{
				if ('master' -notin $DatabaseFilter)
				{	
					if($Pscmdlet.ShouldProcess("Killing processes in $dbname on $SqlServer as it exists and WithReplace specified  `n","Cannot proceed if processes exist, ","Database Exists and WithReplace specified, need to kill processes to restore"))			
					{
<<<<<<< HEAD
						Write-Verbose "$FunctionName - Set $DbName single_user to kill processes"
						Stop-DbaProcess -SqlServer $Server -Databases $Dbname -WarningAction Silentlycontinue
						Invoke-SQLcmd2 -ServerInstance:$SqlServer -Credential:$SqlCredential -query "Alter database $DbName set offline with rollback immediate; alter database $DbName set restricted_user; Alter database $DbName set online with rollback immediate" -database master
=======
						try
						{
							Write-Verbose "$FunctionName - Set $DbName single_user to kill processes"
							#Stop-DbaProcess -SqlServer $Server -Databases $Dbname -WarningAction Silentlycontinue
							Invoke-SQLcmd2 -ServerInstance $server -Credential:$SqlCredential -query "Alter database $DbName set offline with rollback immediate; Alter database $DbName set online with rollback immediate" -database master -SqlConnection
>>>>>>> 5a4425ae

						}
						catch
						{
							Write-Verbose "$FunctionName - No processes to kill in $DbName"
						}
					} 
				}
			}
			else
			{
				write-warning "$FunctionName - Database $DbName exists and will not be overwritten without the WithReplace switch"
				$false
				return
			}

		}
		$MissingFiles = @()
		if ($TrustDbBackupHistory)
		{
			Write-Verbose "$FunctionName - Trusted File checks"
			Foreach ($File in $InternalFiles)
			{
				Write-Verbose "$FunctionName - Checking $($File.BackupPath) exists"
				if((Test-SqlPath -SqlServer $server -SqlCredential $SqlCredential -Path $File.BackupPath) -eq $false)
				{
					Write-verbose "$$FunctionName - $($File.backupPath) is missing"
					$MissingFiles += $File.BackupPath
				}
			}
			if ($MissingFiles.Length -gt 0)
			{
				Write-Warning "$FunctionName - Files $($MissingFiles -join ',') are missing, cannot progress"
				return false
			}
		}
 		$RestorePoints  = @()
        $if = $InternalFiles | Where-Object {$_.BackupTypeDescription -eq 'Database'} | Group-Object FirstLSN
		$RestorePoints  += @([PSCustomObject]@{order=[Decimal]1;'Files' = $if.group})
        $if = $InternalFiles | Where-Object {$_.BackupTypeDescription -eq 'Database Differential'}| Group-Object FirstLSN
		if ($if -ne $null){
			$RestorePoints  += @([PSCustomObject]@{order=[Decimal]2;'Files' = $if.group})
		}
		foreach ($if in ($InternalFiles | Where-Object {$_.BackupTypeDescription -eq 'Transaction Log'} | Group-Object FirstLSN))
 		{
   			$RestorePoints  += [PSCustomObject]@{order=[Decimal]($if.Name); 'Files' = $if.group}
		}
		$SortedRestorePoints = $RestorePoints | Sort-object -property order
		if ($ReuseSourceFolderStructure)
		{
			Write-Verbose "$functionName - Checking for folders for Reusing old structure"
			foreach ($File in ($RestorePoints.Files.filelist.PhysicalName | Sort-Object -Unique))
			{
				write-verbose "File = $file"
				if ((Test-SqlPath -Path $File -SqlServer:$SqlServer -SqlCredential:$SqlCredential) -ne $true)
					{
					if ((New-DbaSqlDirectory -Path $File -SqlServer:$SqlServer -SqlCredential:$SqlCredential).Created -ne $true)
					{
						write-Warning  "$FunctionName - Destination File $File does not exist, and could not be created on $SqlServer"

						return
					}
					else
					{
						Write-Verbose "$FunctionName - Destination File $Fil  created on $SqlServer"
					}
				}
				else
				{
					Write-Verbose "$FunctionName - Destination File $File  exists on $SqlServer"	
				}
			}
		}
		$RestoreCount=0
		$RPCount = if($SortedRestorePoints.count -gt 0){$SortedRestorePoints.count}else{1}
		Write-Verbose "RPcount = $rpcount"
		foreach ($RestorePoint in $SortedRestorePoints)
		{
			$RestoreCount++
			Write-Progress -id 1 -Activity "Restoring" -Status "Restoring File" -CurrentOperation "$RestoreCount of $RpCount for database $Dbname"
			$RestoreFiles = $RestorePoint.files
			$RestoreFileNames = $RestoreFiles.BackupPath -join '`n ,'
			Write-verbose "$FunctionName - Restoring $Dbname backup starting at order $($RestorePoint.order) - LSN $($RestoreFiles[0].FirstLSN) in $($RestoreFiles[0].BackupPath)"
			$LogicalFileMoves = @()

			if ($Restore.RelocateFiles.count -gt 0)
			{
				$Restore.RelocateFiles.Clear()
			}
				if ($DestinationDataDirectory -ne '' -and $FileStructure -eq $NUll)
				{
					if ($DestinationDataDirectory[-1] -eq '\')
					{
						$DestinationDataDirectory = $DestinationDataDirectory.Substring(0,($DestinationDataDirectory.length -1))
					}
					if ($DestinationLogDirectory[-1] -eq '\')
					{
						$DestinationLogDirectory = $DestinationLogDirectory.Substring(0,($DestinationLogDirectory.length -1))
					}
					foreach ($File in $RestoreFiles.Filelist)
			        {
						Write-Verbose "$FunctionName - Moving $($File.PhysicalName)"
                        $MoveFile = New-Object Microsoft.SqlServer.Management.Smo.RelocateFile
                        $MoveFile.LogicalFileName = $File.LogicalName
                        if ($File.Type -eq 'L' -and $DestinationLogDirectory -ne '')
                        {
                            $MoveFile.PhysicalFileName = $DestinationLogDirectory + '\' + $DestinationFilePrefix + (split-path $file.PhysicalName -leaf)					
                        }
                        else 
						{
                            $MoveFile.PhysicalFileName = $DestinationDataDirectory + '\' + $DestinationFilePrefix + (split-path $file.PhysicalName -leaf)	
							Write-verbose "$FunctionName - Moving $($file.PhysicalName) to $($MoveFile.PhysicalFileName) "
                        }
                        $LogicalFileMoves += "Relocating $($MoveFile.LogicalFileName) to $($MoveFile.PhysicalFileName)"
						$null = $Restore.RelocateFiles.Add($MoveFile)
                    }

				} 
                elseif ($DestinationDataDirectory -eq '' -and $FileStructure -ne $NUll)
				{

					foreach ($key in $FileStructure.keys)
					{
						$MoveFile = New-Object Microsoft.SqlServer.Management.Smo.RelocateFile
						$MoveFile.LogicalFileName = $key
						$MoveFile.PhysicalFileName = $filestructure[$key]

						$null = $Restore.RelocateFiles.Add($MoveFile)
						$LogicalFileMoves += "Relocating $($MoveFile.LogicalFileName) to $($MoveFile.PhysicalFileName)"
					}	
				} 
                elseif ($DestinationDataDirectory -ne '' -and $FileStructure -ne $NUll)
				{
					Write-Warning "$FunctionName - Conflicting options only one of FileStructure or DestinationDataDirectory allowed"
                    break
				} 
				$LogicalFileMovesString = $LogicalFileMoves -join ", `n"
				Write-Verbose "$FunctionName - $LogicalFileMovesString"

				if ($MaxTransferSize)
				{
					$restore.MaxTransferSize = $MaxTransferSize
				}
				if ($BufferCount)
				{
					$restore.BufferCount = $BufferCount
				}
				if ($BlockSize)
				{
					$restore.Blocksize = $BlockSize
				}

				Write-Verbose "$FunctionName - Beginning Restore of $Dbname"
				$percent = [Microsoft.SqlServer.Management.Smo.PercentCompleteEventHandler] {
					Write-Progress -id 2 -activity "Restoring $dbname to $servername" -percentcomplete $_.Percent -status ([System.String]::Format("Progress: {0} %", $_.Percent))
				}
				$Restore.add_PercentComplete($percent)
				$Restore.PercentCompleteNotification = 1
				$Restore.add_Complete($complete)
				$Restore.ReplaceDatabase = $ReplaceDatabase
				if ($RestoreTime -gt (Get-Date))
				{
						$restore.ToPointInTime = $null
						Write-Verbose "$FunctionName - restoring $DbName to latest point in time"

				}
				elseif ($RestoreFiles[0].RecoveryModel -ne 'Simple')
				{
					$Restore.ToPointInTime = $RestoreTime
					Write-Verbose "$FunctionName - restoring to $RestoreTime"
					
				} 
				else 
				{
					Write-Verbose "$FunctionName - Restoring a Simple mode db, no restoretime"	
				}
				if ($DbName -ne '')
				{
					$Restore.Database = $DbName
				}
				else
				{
					$Restore.Database = $RestoreFiles[0].DatabaseName
				}
				$Action = switch ($RestoreFiles[0].BackupType)
					{
						'1' {'Database'}
						'2' {'Log'}
						'5' {'Database'}
						Default {'Unknown'}
					}
				Write-Verbose "$FunctionName - restore action = $Action"
				$restore.Action = $Action 
				if ($RestorePoint -eq $SortedRestorePoints[-1] -and $NoRecovery -ne $true)
				{
					#Do recovery on last file
					Write-Verbose "$FunctionName - Doing Recovery on last file"
					$Restore.NoRecovery = $false
				}
				else 
				{
					Write-Verbose "$FunctionName - More files to restore, NoRecovery set"
					$Restore.NoRecovery = $true
				}
				Foreach ($RestoreFile in $RestoreFiles)
				{
					Write-Verbose "$FunctionName - Adding device"
					$Device = New-Object -TypeName Microsoft.SqlServer.Management.Smo.BackupDeviceItem
					$Device.Name = $RestoreFile.BackupPath
					$Device.devicetype = "File"
					$Restore.FileNumber = $RestoreFile.Position
					$Restore.Devices.Add($device)
				}
				Write-Verbose "$FunctionName - Performing restore action"
		$ConfirmMessage = "`n Restore Database $DbName on $SqlServer `n from files: $RestoreFileNames `n with these file moves: `n $LogicalFileMovesString `n $ConfirmPointInTime `n"
		If ($Pscmdlet.ShouldProcess("$DBName on $SqlServer `n `n",$ConfirmMessage))
		{
			try
			{
				$RestoreComplete = $true
				if ($ScriptOnly)
				{
					Write-verbose "$FunctionName - Generating Script"
					$script = $restore.Script($server)
				}
				elseif ($VerifyOnly)
				{
					Write-Progress -id 2 -activity "Verifying $dbname backup file on $servername" -percentcomplete 0 -status ([System.String]::Format("Progress: {0} %", 0))
					$Verify = $restore.sqlverify($server)
					Write-Progress -id 2 -activity "Verifying $dbname backup file on $servername" -status "Complete" -Completed
					
					if ($verify -eq $true)
					{
						return "Verify successful"
					}
					else
					{
						return "Verify failed"
					}
				}
				else
				{
					Write-Progress -id 2 -activity "Restoring $DbName to ServerName" -percentcomplete 0 -status ([System.String]::Format("Progress: {0} %", 0))
					$script = $restore.Script($Server)
					$Restore.sqlrestore($Server)
					Write-Progress -id 2 -activity "Restoring $DbName to $ServerName" -status "Complete" -Completed
					Write-verbose "$FunctionName - connection state = $($server.ConnectionContext.IsOpen)"
				}
		
			}
			catch
			{
				write-verbose "$FunctionName - Failed, Closing Server connection"
				$RestoreComplete = $False
				$ExitError = $_.Exception.InnerException
				Write-Warning "$FunctionName - $ExitError" -WarningAction stop
				#Exit as once one restore has failed there's no point continuing
				break
				
			}
			finally
			{	
				if($ReuseSourceFolderStructure){
					$RestoreDirectory = ((Split-Path $RestoreFiles[0].FileList.PhysicalName) | sort-Object -unique) -join ','
					$RestoredFile = ((Split-Path $RestoreFiles[0].FileList.PhysicalName -Leaf) | sort-Object -unique) -join ','
				}
				else
				{
					$RestoreDirectory = ((Split-Path $Restore.RelocateFiles.PhysicalFileName) | sort-Object -unique) -join ','
					$RestoredFile = (Split-Path $Restore.RelocateFiles.PhysicalFileName -Leaf) -join ','
				}
				if (!$ScriptOnly)
				{
					[PSCustomObject]@{
						SqlInstance = $SqlServer
						DatabaseName = $DatabaseName
						DatabaseOwner = $server.ConnectionContext.TrueLogin
						NoRecovery = $restore.NoRecovery
						WithReplace = $ReplaceDatabase
						RestoreComplete  = $RestoreComplete
						BackupFilesCount = $RestoreFiles.Count
						RestoredFilesCount = $RestoreFiles[0].Filelist.PhysicalName.count
						BackupSizeMB = if([bool]($RestoreFiles.PSobject.Properties.name -match 'BackupSizeMb')){($RestoreFiles | measure-object -property BackupSizeMb -Sum).sum}else{$null}
						CompressedBackupSizeMB = if([bool]($RestoreFiles.PSobject.Properties.name -match 'CompressedBackupSizeMb')){($RestoreFiles | measure-object -property CompressedBackupSizeMB -Sum).sum}else{$null}
						BackupFile = $RestoreFiles.BackupPath -join ','
						RestoredFile = $RestoredFile
						RestoredFileFull = $RestoreFiles[0].Filelist.PhysicalName -join ','
						RestoreDirectory = $RestoreDirectory
						BackupSize =  if([bool]($RestoreFiles.PSobject.Properties.name -match 'BackupSize')){($RestoreFiles | measure-object -property BackupSize -Sum).sum}else{$null}
						CompressedBackupSize = if([bool]($RestoreFiles.PSobject.Properties.name -match 'CompressedBackupSize')){($RestoreFiles | measure-object -property CompressedBackupSize -Sum).sum}else{$null}
						Script = $script  
						BackupFileRaw = $RestoreFiles
						ExitError = $ExitError				
					} | Select-DefaultView -ExcludeProperty BackupSize, CompressedBackupSize, ExitError, BackupFileRaw, RestoredFileFull 
				} 
				else
				{
					$script
				}
				while ($Restore.Devices.count -gt 0)
				{
					$device = $restore.devices[0]
					$null = $restore.devices.remove($Device)
				}
				write-verbose "$FunctionName - Succeeded, Closing Server connection"
				if ($NewConnection)
				{
					#Write-Verbose "$FunctionName - Closing smo connection"
					#$server.ConnectionContext.Disconnect()
				}
			}
		}	
		}
		if ($server.ConnectionContext.exists -and $NewConnection)
		{
			Write-Verbose "$FunctionName - Closing smo connection"
			$server.ConnectionContext.Disconnect()
		}
	}
}<|MERGE_RESOLUTION|>--- conflicted
+++ resolved
@@ -96,18 +96,14 @@
 				{	
 					if($Pscmdlet.ShouldProcess("Killing processes in $dbname on $SqlServer as it exists and WithReplace specified  `n","Cannot proceed if processes exist, ","Database Exists and WithReplace specified, need to kill processes to restore"))			
 					{
-<<<<<<< HEAD
 						Write-Verbose "$FunctionName - Set $DbName single_user to kill processes"
 						Stop-DbaProcess -SqlServer $Server -Databases $Dbname -WarningAction Silentlycontinue
 						Invoke-SQLcmd2 -ServerInstance:$SqlServer -Credential:$SqlCredential -query "Alter database $DbName set offline with rollback immediate; alter database $DbName set restricted_user; Alter database $DbName set online with rollback immediate" -database master
-=======
 						try
 						{
 							Write-Verbose "$FunctionName - Set $DbName single_user to kill processes"
 							#Stop-DbaProcess -SqlServer $Server -Databases $Dbname -WarningAction Silentlycontinue
 							Invoke-SQLcmd2 -ServerInstance $server -Credential:$SqlCredential -query "Alter database $DbName set offline with rollback immediate; Alter database $DbName set online with rollback immediate" -database master -SqlConnection
->>>>>>> 5a4425ae
-
 						}
 						catch
 						{
