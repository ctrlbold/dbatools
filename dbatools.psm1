#requires -Version 3.0
param(
    [Collections.IDictionary]
    [Alias('Options')]
    $Option = @{ }
)


$start = [DateTime]::Now

if (($PSVersionTable.PSVersion.Major -lt 6) -or ($PSVersionTable.Platform -and $PSVersionTable.Platform -eq 'Win32NT')) {
    $script:isWindows = $true
} else {
    $script:isWindows = $false
}

if ('Sqlcollaborative.Dbatools.dbaSystem.DebugHost' -as [Type]) {
    # If we've already got for module import,
    [Sqlcollaborative.Dbatools.dbaSystem.DebugHost]::ImportTimeEntries.Clear() # clear it (since we're clearly re-importing)
}

#region Import helper functions
function Import-ModuleFile {
    <#
    .SYNOPSIS
        Helps import dbatools files according to configuration

    .DESCRIPTION
        Helps import dbatools files according to configuration
        Always dotsource this function!

    .PARAMETER Path
        The full path to the file to import

    .EXAMPLE
        PS C:\> Import-ModuleFile -Path $function.FullName

        Imports the file stored at '$function.FullName'
    #>
    [CmdletBinding()]
    param (
        $Path
    )

    if (-not $path) {
        return
    }

    if ($script:doDotSource) {
        . (Resolve-Path -Path $Path)
    } else {
        $txt = [IO.File]::ReadAllText((Resolve-Path -Path $Path).ProviderPath)
        $ExecutionContext.InvokeCommand.InvokeScript($TXT, $false, [Management.Automation.Runspaces.PipelineResultTypes]::None, $null, $null)
    }
}

function Write-ImportTime {
    <#
    .SYNOPSIS
        Writes an entry to the import module time debug list

    .DESCRIPTION
        Writes an entry to the import module time debug list

    .PARAMETER Text
        The message to write

    .EXAMPLE
        PS C:\> Write-ImportTime -Text "Starting SMO Import"

        Adds the message "Starting SMO Import" to the debug list
#>
    param (
        [string]$Text,
        $Timestamp = ([DateTime]::now)
    )


    if (-not $script:dbatools_ImportPerformance) {
        $script:dbatools_ImportPerformance = New-Object Collections.ArrayList
    }

    if (-not ('Sqlcollaborative.Dbatools.Configuration.Config' -as [type])) {
        $script:dbatools_ImportPerformance.AddRange(@(New-Object PSObject -Property @{ Time = $timestamp; Action = $Text }))
    } else {
        if ([Sqlcollaborative.Dbatools.dbaSystem.DebugHost]::ImportTimeEntries.Count -eq 0) {
            foreach ($entry in $script:dbatools_ImportPerformance) {
                $te = New-Object Sqlcollaborative.Dbatools.dbaSystem.StartTimeEntry($entry.Action, $entry.Time, [Management.Automation.Runspaces.Runspace]::DefaultRunspace.InstanceId)
                [Sqlcollaborative.Dbatools.dbaSystem.DebugHost]::ImportTimeEntries.Add($te)
            }
            $script:dbatools_ImportPerformance.Clear()
        }
        $te = New-Object Sqlcollaborative.Dbatools.dbaSystem.StartTimeEntry($Text, $timestamp, ([Management.Automation.Runspaces.Runspace]::DefaultRunspace.InstanceId))
        [Sqlcollaborative.Dbatools.dbaSystem.DebugHost]::ImportTimeEntries.Add($te)
    }
}

Write-ImportTime -Text "Start" -Timestamp $start
Write-ImportTime -Text "Loading import helper functions"
#endregion Import helper functions

# Not supporting the provider path at this time 2/28/2017
if ($ExecutionContext.SessionState.Path.CurrentLocation.Drive.Name -eq 'SqlServer') {
    Write-Warning "SQLSERVER:\ provider not supported. Please change to another directory and reload the module."
    Write-Warning "Going to continue loading anyway, but expect issues."
}

Write-ImportTime -Text "Resolved path to not SQLSERVER PSDrive"

$script:PSModuleRoot = $PSScriptRoot

if ($PSVersionTable.PSEdition -and $PSVersionTable.PSEdition -ne 'Desktop') {
    $script:core = $true
} else {
    $script:core = $false
}

#region Import Defines
if ($psVersionTable.Platform -ne 'Unix' -and 'Microsoft.Win32.Registry' -as [Type]) {
    $regType = 'Microsoft.Win32.Registry' -as [Type]
    $hkcuNode = $regType::CurrentUser.OpenSubKey("SOFTWARE\Microsoft\WindowsPowerShell\dbatools\System")
    if ($dbaToolsSystemNode) {
        $userValues = @{ }
        foreach ($v in $hkcuNode.GetValueNames()) {
            $userValues[$v] = $hkcuNode.GetValue($v)
        }
        $dbatoolsSystemUserNode = $systemValues
    }
    $hklmNode = $regType::LocalMachine.OpenSubKey("SOFTWARE\Microsoft\WindowsPowerShell\dbatools\System")
    if ($dbaToolsSystemNode) {
        $systemValues = @{ }
        foreach ($v in $hklmNode.GetValueNames()) {
            $systemValues[$v] = $hklmNode.GetValue($v)
        }
        $dbatoolsSystemSystemNode = $systemValues
    }
} else {
    $dbatoolsSystemUserNode = @{ }
    $dbatoolsSystemSystemNode = @{ }
}

#region Dot Sourcing
# Detect whether at some level dotsourcing was enforced
$script:doDotSource = $dbatools_dotsourcemodule -or
$dbatoolsSystemSystemNode.DoDotSource -or
$dbatoolsSystemUserNode.DoDotSource -or
$option.DoDotSource
#endregion Dot Sourcing

#region Copy DLL Mode
# copy dll mode adds mess but is useful for installations using install.ps1
$script:copyDllMode = $dbatools_copydllmode -or
$dbatoolsSystemSystemNode.CopyDllMode -or
$dbatoolsSystemUserNode.CopyDllMode -or
$option.CopyDllMode
#endregion Copy DLL Mode

#region Always Compile
$script:alwaysBuildLibrary = $dbatools_alwaysbuildlibrary -or
$dbatoolsSystemSystemNode.AlwaysBuildLibrary -or
$dbatoolsSystemUserNode.AlwaysBuildLibrary -or
$option.AlwaysBuildLibrary
#endregion Always Compile

#region Serial Import
$script:serialImport = $dbatools_serialimport -or
$dbatoolsSystemSystemNode.SerialImport -or
$dbatoolsSystemUserNode.SerialImport -or
$Option.SerialImport
#endregion Serial Import

#region Multi File Import
$script:multiFileImport = $dbatools_multiFileImport -or
$dbatoolsSystemSystemNode.MultiFileImport -or
$dbatoolsSystemUserNode.MultiFileImport -or
$option.MultiFileImport


$gitDir = $script:PSModuleRoot, '.git' -join [IO.Path]::DirectorySeparatorChar
if ($dbatools_enabledebug -or
    $option.Debug -or
    $DebugPreference -ne 'silentlycontinue' -or
    [IO.Directory]::Exists($gitDir)) {
    $script:multiFileImport, $script:SerialImport, $script:doDotSource = $true, $true, $true
}
#endregion Multi File Import

Write-ImportTime -Text "Validated defines"
#endregion Import Defines

if (($PSVersionTable.PSVersion.Major -le 5) -or $script:isWindows) {
    Get-ChildItem -Path (Resolve-Path "$script:PSModuleRoot\bin\") -Filter "*.dll" -Recurse | Unblock-File -ErrorAction Ignore
    Write-ImportTime -Text "Unblocking Files"
}


$script:DllRoot = (Resolve-Path -Path "$script:PSModuleRoot\bin\").ProviderPath

if (-not ('Microsoft.SqlServer.Management.Smo.Server' -as [type])) {
    . $script:psScriptRoot\internal\scripts\libraryimport.ps1
    Write-ImportTime -Text "Starting import SMO libraries"
}

<#

    Do the rest of the loading

#>

# This technique helps a little bit
# https://becomelotr.wordpress.com/2017/02/13/expensive-dot-sourcing/

# Load our own custom library
# Should always come before function imports
. $psScriptRoot\bin\library.ps1
. $psScriptRoot\bin\typealiases.ps1
Write-ImportTime -Text "Loading dbatools library"

# Tell the library where the module is based, just in case
[Sqlcollaborative.Dbatools.dbaSystem.SystemHost]::ModuleBase = $script:PSModuleRoot

if ($script:multiFileImport) {
    # All internal functions privately available within the toolset
    foreach ($file in (Get-ChildItem -Path "$psScriptRoot\internal\functions\" -Recurse -Filter *.ps1)) {
        . $file.FullName
    }
    Write-ImportTime -Text "Loading Internal Commands"

    #    . $psScriptRoot\internal\scripts\cmdlets.ps1

    Write-ImportTime -Text "Registering cmdlets"

    # All exported functions
    foreach ($file in (Get-ChildItem -Path "$script:PSModuleRoot\functions\" -Recurse -Filter *.ps1)) {
        . $file.FullName
    }
    Write-ImportTime -Text "Loading Public Commands"

} else {
    #    . $psScriptRoot\internal\scripts\cmdlets.ps1

    . $psScriptRoot\allcommands.ps1
    #. (Resolve-Path -Path "$script:PSModuleRoot\allcommands.ps1")
    Write-ImportTime -Text "Loading Public and Private Commands"

    Write-ImportTime -Text "Registering cmdlets"
}

# Load configuration system
# Should always go after library and path setting
. $psScriptRoot\internal\configurations\configuration.ps1
Write-ImportTime -Text "Configuration System"

# Resolving the path was causing trouble when it didn't exist yet
# Not converting the path separators based on OS was also an issue.
if (-not ([Sqlcollaborative.Dbatools.Message.LogHost]::LoggingPath)) {
    [Sqlcollaborative.Dbatools.Message.LogHost]::LoggingPath = Join-DbaPath $script:AppData "PowerShell" "dbatools"
}

# Run all optional code
# Note: Each optional file must include a conditional governing whether it's run at all.
# Validations were moved into the other files, in order to prevent having to update dbatools.psm1 every time
# 96ms
foreach ($file in (Get-ChildItem -Path "$script:PSScriptRoot\optional" -filter *.ps1)) {
    . $file.FullName
}
Write-ImportTime -Text "Loading Optional Commands"

# Process TEPP parameters
. $psScriptRoot\internal\scripts\insertTepp.ps1
Write-ImportTime -Text "Loading TEPP"


# Process transforms
. $psScriptRoot\internal\scripts\message-transforms.ps1
Write-ImportTime -Text "Loading Message Transforms"

# Load scripts that must be individually run at the end #
#-------------------------------------------------------#

# Start the logging system (requires the configuration system up and running)
. $psScriptRoot\internal\scripts\logfilescript.ps1
Write-ImportTime -Text "Script: Logging"

# Start the tepp asynchronous update system (requires the configuration system up and running)
. $psScriptRoot\internal\scripts\updateTeppAsync.ps1
Write-ImportTime -Text "Script: Asynchronous TEPP Cache"

# Start the maintenance system (requires pretty much everything else already up and running)
. $psScriptRoot\internal\scripts\dbatools-maintenance.ps1
Write-ImportTime -Text "Script: Maintenance"

#region Aliases
# Leave forever
$forever = @{
    'Get-DbaRegisteredServer' = 'Get-DbaRegServer'
    'Attach-DbaDatabase'      = 'Mount-DbaDatabase'
    'Detach-DbaDatabase'      = 'Dismount-DbaDatabase'
    'Start-SqlMigration'      = 'Start-DbaMigration'
    'Write-DbaDataTable'      = 'Write-DbaDbTableData'
    'Get-DbaDbModule'         = 'Get-DbaModule'
}
foreach ($_ in $forever.GetEnumerator()) {
    Set-Alias -Name $_.Key -Value $_.Value
}
#endregion Aliases

#region Post-Import Cleanup
Write-ImportTime -Text "Loading Aliases"

# region Commands
$script:xplat = @(
    'Start-DbaMigration',
    'Copy-DbaDatabase',
    'Copy-DbaLogin',
    'Copy-DbaAgentServer',
    'Copy-DbaSpConfigure',
    'Copy-DbaDbMail',
    'Copy-DbaDbAssembly',
    'Copy-DbaAgentSchedule',
    'Copy-DbaAgentOperator',
    'Copy-DbaAgentJob',
    'Copy-DbaCustomError',
    'Copy-DbaInstanceAuditSpecification',
    'Copy-DbaEndpoint',
    'Copy-DbaInstanceAudit',
    'Copy-DbaServerRole',
    'Copy-DbaResourceGovernor',
    'Copy-DbaXESession',
    'Copy-DbaInstanceTrigger',
    'Copy-DbaRegServer',
    'Copy-DbaSysDbUserObject',
    'Copy-DbaAgentProxy',
    'Copy-DbaAgentAlert',
    'Copy-DbaStartupProcedure',
    'Get-DbaDbDetachedFileInfo',
    'Copy-DbaAgentJobCategory',
    'Test-DbaPath',
    'Export-DbaLogin',
    'Watch-DbaDbLogin',
    'Expand-DbaDbLogFile',
    'Test-DbaMigrationConstraint',
    'Test-DbaNetworkLatency',
    'Find-DbaDbDuplicateIndex',
    'Remove-DbaDatabaseSafely',
    'Set-DbaTempdbConfig',
    'Test-DbaTempdbConfig',
    'Repair-DbaDbOrphanUser',
    'Remove-DbaDbOrphanUser',
    'Find-DbaDbUnusedIndex',
    'Get-DbaDbSpace',
    'Test-DbaDbOwner',
    'Set-DbaDbOwner',
    'Test-DbaAgentJobOwner',
    'Set-DbaAgentJobOwner',
    'Measure-DbaDbVirtualLogFile',
    'Get-DbaDbRestoreHistory',
    'Get-DbaTcpPort',
    'Test-DbaDbCompatibility',
    'Test-DbaDbCollation',
    'Test-DbaConnectionAuthScheme',
    'Test-DbaInstanceName',
    'Repair-DbaInstanceName',
    'Stop-DbaProcess',
    'Find-DbaOrphanedFile',
    'Get-DbaAvailabilityGroup',
    'Get-DbaLastGoodCheckDb',
    'Get-DbaProcess',
    'Get-DbaRunningJob',
    'Set-DbaMaxDop',
    'Test-DbaDbRecoveryModel',
    'Test-DbaMaxDop',
    'Remove-DbaBackup',
    'Get-DbaPermission',
    'Get-DbaLastBackup',
    'Connect-DbaInstance',
    'Get-DbaDbBackupHistory',
    'Read-DbaBackupHeader',
    'Test-DbaLastBackup',
    'Get-DbaMaxMemory',
    'Set-DbaMaxMemory',
    'Get-DbaDbSnapshot',
    'Remove-DbaDbSnapshot',
    'Get-DbaDbRoleMember',
    'Get-DbaServerRoleMember',
    'Resolve-DbaNetworkName',
    'Export-DbaAvailabilityGroup',
    'Write-DbaDbTableData',
    'New-DbaDbSnapshot',
    'Restore-DbaDbSnapshot',
    'Get-DbaInstanceTrigger',
    'Get-DbaDbTrigger',
    'Get-DbaDbState',
    'Set-DbaDbState',
    'Get-DbaHelpIndex',
    'Get-DbaAgentAlert',
    'Get-DbaAgentOperator',
    'Get-DbaSpConfigure',
    'Rename-DbaLogin',
    'Find-DbaAgentJob',
    'Find-DbaDatabase',
    'Get-DbaXESession',
    'Export-DbaXESession',
    'Test-DbaOptimizeForAdHoc',
    'Find-DbaStoredProcedure',
    'Measure-DbaBackupThroughput',
    'Get-DbaDatabase',
    'Find-DbaUserObject',
    'Get-DbaDependency',
    'Find-DbaCommand',
    'Backup-DbaDatabase',
    'New-DbaDirectory',
    'Get-DbaDbQueryStoreOption',
    'Set-DbaDbQueryStoreOption',
    'Restore-DbaDatabase',
    'Copy-DbaDbQueryStoreOption',
    'Get-DbaExecutionPlan',
    'Export-DbaExecutionPlan',
    'Set-DbaSpConfigure',
    'Test-DbaIdentityUsage',
    'Get-DbaDbAssembly',
    'Get-DbaAgentJob',
    'Get-DbaCustomError',
    'Get-DbaCredential',
    'Get-DbaBackupDevice',
    'Get-DbaAgentProxy',
    'Get-DbaDbEncryption',
    'Remove-DbaDatabase',
    'Get-DbaQueryExecutionTime',
    'Get-DbaTempdbUsage',
    'Find-DbaDbGrowthEvent',
    'Test-DbaLinkedServerConnection',
    'Get-DbaDbFile',
    'Read-DbaTransactionLog',
    'Get-DbaDbTable',
    'Invoke-DbaDbShrink',
    'Get-DbaEstimatedCompletionTime',
    'Get-DbaLinkedServer',
    'New-DbaAgentJob',
    'Get-DbaLogin',
    'New-DbaScriptingOption',
    'Save-DbaDiagnosticQueryScript',
    'Invoke-DbaDiagnosticQuery',
    'Export-DbaDiagnosticQuery',
    'Invoke-DbaWhoIsActive',
    'Set-DbaAgentJob',
    'Remove-DbaAgentJob',
    'New-DbaAgentJobStep',
    'Set-DbaAgentJobStep',
    'Remove-DbaAgentJobStep',
    'New-DbaAgentSchedule',
    'Set-DbaAgentSchedule',
    'Remove-DbaAgentSchedule',
    'Backup-DbaDbCertificate',
    'Get-DbaDbCertificate',
    'Get-DbaEndpoint',
    'Get-DbaDbMasterKey',
    'Get-DbaSchemaChangeHistory',
    'Get-DbaInstanceAudit',
    'Get-DbaInstanceAuditSpecification',
    'Get-DbaProductKey',
    'Get-DbatoolsLog',
    'Restore-DbaDbCertificate',
    'New-DbaDbCertificate',
    'New-DbaDbMasterKey',
    'New-DbaServiceMasterKey',
    'Remove-DbaDbCertificate',
    'Remove-DbaDbMasterKey',
    'New-DbaConnectionStringBuilder',
    'Get-DbaInstanceProperty',
    'Get-DbaInstanceUserOption',
    'New-DbaConnectionString',
    'Get-DbaAgentSchedule',
    'Read-DbaTraceFile',
    'Get-DbaInstanceInstallDate',
    'Backup-DbaDbMasterKey',
    'Get-DbaAgentJobHistory',
    'Get-DbaMaintenanceSolutionLog',
    'Invoke-DbaDbLogShipRecovery',
    'Find-DbaTrigger',
    'Find-DbaView',
    'Invoke-DbaDbUpgrade',
    'Get-DbaDbUser',
    'Get-DbaAgentLog',
    'Get-DbaDbMailLog',
    'Get-DbaDbMailHistory',
    'Get-DbaDbView',
    'Get-DbaDbUdf',
    'Get-DbaDbPartitionFunction',
    'Get-DbaDbPartitionScheme',
    'Get-DbaDefaultPath',
    'Get-DbaDbStoredProcedure',
    'Test-DbaDbCompression',
    'Mount-DbaDatabase',
    'Dismount-DbaDatabase',
    'Get-DbaAgReplica',
    'Get-DbaAgDatabase',
    'Get-DbaModule',
    'Sync-DbaLoginPermission',
    'New-DbaCredential',
    'Get-DbaFile',
    'Set-DbaDbCompression',
    'Get-DbaTraceFlag',
    'Invoke-DbaCycleErrorLog',
    'Get-DbaAvailableCollation',
    'Get-DbaUserPermission',
    'Get-DbaAgHadr',
    'Find-DbaSimilarTable',
    'Get-DbaTrace',
    'Get-DbaSuspectPage',
    'Get-DbaWaitStatistic',
    'Clear-DbaWaitStatistics',
    'Get-DbaTopResourceUsage',
    'New-DbaLogin',
    'Get-DbaAgListener',
    'Invoke-DbaDbClone',
    'Disable-DbaTraceFlag',
    'Enable-DbaTraceFlag',
    'Start-DbaAgentJob',
    'Stop-DbaAgentJob',
    'New-DbaAgentProxy',
    'Test-DbaDbLogShipStatus',
    'Get-DbaXESessionTarget',
    'New-DbaXESmartTargetResponse',
    'New-DbaXESmartTarget',
    'Get-DbaDbVirtualLogFile',
    'Get-DbaBackupInformation',
    'Start-DbaXESession',
    'Stop-DbaXESession',
    'Set-DbaDbRecoveryModel',
    'Get-DbaDbRecoveryModel',
    'Get-DbaWaitingTask',
    'Remove-DbaDbUser',
    'Get-DbaDump',
    'Invoke-DbaAdvancedRestore',
    'Format-DbaBackupInformation',
    'Get-DbaAgentJobStep',
    'Test-DbaBackupInformation',
    'Invoke-DbaBalanceDataFiles',
    'Select-DbaBackupInformation',
    'Publish-DbaDacPackage',
    'Copy-DbaDbTableData',
    'Invoke-DbaQuery',
    'Remove-DbaLogin',
    'Get-DbaAgentJobCategory',
    'New-DbaAgentJobCategory',
    'Remove-DbaAgentJobCategory',
    'Set-DbaAgentJobCategory',
    'Get-DbaServerRole',
    'Find-DbaBackup',
    'Remove-DbaXESession',
    'New-DbaXESession',
    'Get-DbaXEStore',
    'New-DbaXESmartTableWriter',
    'New-DbaXESmartReplay',
    'New-DbaXESmartEmail',
    'New-DbaXESmartQueryExec',
    'Start-DbaXESmartTarget',
    'Get-DbaDbOrphanUser',
    'Get-DbaOpenTransaction',
    'Get-DbaDbLogShipError',
    'Test-DbaBuild',
    'Get-DbaXESessionTemplate',
    'ConvertTo-DbaXESession',
    'Start-DbaTrace',
    'Stop-DbaTrace',
    'Remove-DbaTrace',
    'Set-DbaLogin',
    'Copy-DbaXESessionTemplate',
    'Get-DbaXEObject',
    'ConvertTo-DbaDataTable',
    'Find-DbaDbDisabledIndex',
    'Get-DbaXESmartTarget',
    'Remove-DbaXESmartTarget',
    'Stop-DbaXESmartTarget',
    'Get-DbaRegServerGroup',
    'New-DbaDbUser',
    'Measure-DbaDiskSpaceRequirement',
    'New-DbaXESmartCsvWriter',
    'Invoke-DbaXeReplay',
    'Find-DbaInstance',
    'Test-DbaDiskSpeed',
    'Get-DbaDbExtentDiff',
    'Read-DbaAuditFile',
    'Get-DbaDbCompression',
    'Invoke-DbaDbDecryptObject',
    'Get-DbaDbForeignKey',
    'Get-DbaDbCheckConstraint',
    'Set-DbaAgentAlert',
    'Get-DbaWaitResource',
    'Get-DbaDbPageInfo',
    'Get-DbaConnection',
    'Test-DbaLoginPassword',
    'Get-DbaErrorLogConfig',
    'Set-DbaErrorLogConfig',
    'Get-DbaPlanCache',
    'Clear-DbaPlanCache',
    'ConvertTo-DbaTimeline',
    'Get-DbaDbMail',
    'Get-DbaDbMailAccount',
    'Get-DbaDbMailProfile',
    'Get-DbaDbMailConfig',
    'Get-DbaDbMailServer',
    'New-DbaDbMailServer',
    'New-DbaDbMailAccount',
    'New-DbaDbMailProfile',
    'Get-DbaResourceGovernor',
    'Get-DbaRgResourcePool',
    'Get-DbaRgWorkloadGroup',
    'Get-DbaRgClassifierFunction',
    'Export-DbaInstance',
    'Invoke-DbatoolsRenameHelper',
    'Measure-DbatoolsImport',
    'Get-DbaDeprecatedFeature',
    'Test-DbaDeprecatedFeature'
    'Get-DbaDbFeatureUsage',
    'Stop-DbaEndpoint',
    'Start-DbaEndpoint',
    'Set-DbaDbMirror',
    'Repair-DbaDbMirror',
    'Remove-DbaEndpoint',
    'Remove-DbaDbMirrorMonitor',
    'Remove-DbaDbMirror',
    'New-DbaEndpoint',
    'Invoke-DbaDbMirroring',
    'Invoke-DbaDbMirrorFailover',
    'Get-DbaDbMirrorMonitor',
    'Get-DbaDbMirror',
    'Add-DbaDbMirrorMonitor',
    'Test-DbaEndpoint',
    'Get-DbaDbSharePoint',
    'Get-DbaDbMemoryUsage',
    'Clear-DbaLatchStatistics',
    'Get-DbaCpuRingBuffer',
    'Get-DbaIoLatency',
    'Get-DbaLatchStatistic',
    'Get-DbaSpinLockStatistic',
    'Add-DbaAgDatabase',
    'Add-DbaAgListener',
    'Add-DbaAgReplica',
    'Grant-DbaAgPermission',
    'Invoke-DbaAgFailover',
    'Join-DbaAvailabilityGroup',
    'New-DbaAvailabilityGroup',
    'Remove-DbaAgDatabase',
    'Remove-DbaAgListener',
    'Remove-DbaAvailabilityGroup',
    'Revoke-DbaAgPermission',
    'Get-DbaDbCompatibility',
    'Set-DbaDbCompatibility',
    'Invoke-DbatoolsFormatter',
    'Remove-DbaAgReplica',
    'Resume-DbaAgDbDataMovement',
    'Set-DbaAgListener',
    'Set-DbaAgReplica',
    'Set-DbaAvailabilityGroup',
    'Set-DbaEndpoint',
    'Suspend-DbaAgDbDataMovement',
    'Sync-DbaAvailabilityGroup',
    'Get-DbaMemoryCondition',
    'Remove-DbaDbBackupRestoreHistory',
    'New-DbaDatabase'
    'New-DbaDacOption',
    'Get-DbaDbccHelp',
    'Get-DbaDbccMemoryStatus',
    'Get-DbaDbccProcCache',
    'Get-DbaDbccUserOption',
    'Get-DbaAgentServer',
    'Set-DbaAgentServer',
    'Invoke-DbaDbccFreeCache'
    'Export-DbatoolsConfig',
    'Import-DbatoolsConfig',
    'Reset-DbatoolsConfig',
    'Unregister-DbatoolsConfig',
    'Join-DbaPath',
    'Resolve-DbaPath',
    'Import-DbaCsv',
    'Invoke-DbaDbDataMasking',
    'New-DbaDbMaskingConfig',
    'Get-DbaDbccSessionBuffer',
    'Get-DbaDbccStatistic',
    'Get-DbaDbDbccOpenTran',
    'Invoke-DbaDbccDropCleanBuffer',
    'Invoke-DbaDbDbccCheckConstraint',
    'Invoke-DbaDbDbccCleanTable',
    'Invoke-DbaDbDbccUpdateUsage',
    'Get-DbaDbIdentity',
    'Set-DbaDbIdentity',
    'Get-DbaRegServer',
    'Get-DbaRegServerStore',
    'Add-DbaRegServer',
    'Add-DbaRegServerGroup',
    'Export-DbaRegServer',
    'Import-DbaRegServer',
    'Move-DbaRegServer',
    'Move-DbaRegServerGroup',
    'Remove-DbaRegServer',
    'Remove-DbaRegServerGroup',
    # Config system
    'Get-DbatoolsConfig',
    'Get-DbatoolsConfigValue',
    'Set-DbatoolsConfig',
    'Register-DbatoolsConfig',
    # Data generator
    'New-DbaDbDataGeneratorConfig',
    'Invoke-DbaDbDataGenerator',
    'Get-DbaRandomizedValue',
    'Get-DbaRandomizedDatasetTemplate',
    'Get-DbaRandomizedDataset',
    'Get-DbaRandomizedType',
    'Export-DbaDbTableData',
    'Backup-DbaServiceMasterKey',
    'Invoke-DbaDbPiiScan',
    'New-DbaAzAccessToken',
    'Add-DbaDbRoleMember',
    'Disable-DbaStartupProcedure',
    'Enable-DbaStartupProcedure',
    'Get-DbaDbFilegroup',
    'Get-DbaDbObjectTrigger',
    'Get-DbaStartupProcedure',
    'Get-DbatoolsChangeLog',
    'Get-DbaXESessionTargetFile',
    'Get-DbaDbRole',
    'New-DbaDbRole',
    'New-DbaDbTable',
    'New-DbaDiagnosticAdsNotebook',
    'New-DbaServerRole',
    'Remove-DbaDbRole',
    'Remove-DbaDbRoleMember',
    'Remove-DbaServerRole',
    'Test-DbaDbDataGeneratorConfig',
    'Test-DbaDbDataMaskingConfig',
    'Get-DbaAgentAlertCategory',
    'New-DbaAgentAlertCategory',
    'Remove-DbaAgentAlertCategory',
    'Save-DbaKbUpdate',
    'Get-DbaKbUpdate',
    'Get-DbaDbLogSpace',
    'Export-DbaDbRole',
    'Export-DbaServerRole',
    'Get-DbaBuildReference',
    'Install-DbaWhoIsActive',
    'Add-DbaServerRoleMember'
)

$script:noncoresmo = @(
    # SMO issues
    'Export-DbaUser',
    'Get-DbaSsisExecutionHistory',
    'Get-DbaRepDistributor',
    'Copy-DbaPolicyManagement',
    'Copy-DbaDataCollector',
    'Copy-DbaSsisCatalog',
    'New-DbaSsisCatalog',
    'Get-DbaSsisEnvironmentVariable',
    'Get-DbaPbmCategory',
    'Get-DbaPbmCategorySubscription',
    'Get-DbaPbmCondition',
    'Get-DbaPbmObjectSet',
    'Get-DbaPbmPolicy',
    'Get-DbaPbmStore',
    'Get-DbaRepPublication',
    'Test-DbaRepLatency',
    'Export-DbaRepServerSetting',
    'Update-Dbatools',
    'Install-DbaWhoIsActive',
    'Get-DbaRepServer'
)
$script:windowsonly = @(
    # solvable filesystem issues or other workarounds
    'Copy-DbaBackupDevice',
    'Install-DbaSqlWatch',
    'Uninstall-DbaSqlWatch',
    'Get-DbaRegistryRoot',
    'Install-DbaMaintenanceSolution',
    'New-DbatoolsSupportPackage',
    'Export-DbaScript',
    'Get-DbaAgentJobOutputFile',
    'Set-DbaAgentJobOutputFile',
    'New-DbaDacProfile',
    'Import-DbaXESessionTemplate',
    'Export-DbaXESessionTemplate',
    'Import-DbaSpConfigure',
    'Export-DbaSpConfigure',
<<<<<<< HEAD
    'Update-Dbatools',
=======
>>>>>>> d4c4106e
    'Install-DbaFirstResponderKit',
    'Read-DbaXEFile',
    'Watch-DbaXESession',
    'Test-DbaMaxMemory', # can be fixed by not testing remote when linux is detected
    'Rename-DbaDatabase', # can maybebe fixed by not remoting when linux is detected
    # CM and Windows functions
    'Install-DbaInstance',
    'Invoke-DbaAdvancedInstall',
    'Update-DbaInstance',
    'Invoke-DbaAdvancedUpdate',
    'Invoke-DbaPfRelog',
    'Get-DbaPfDataCollectorCounter',
    'Get-DbaPfDataCollectorCounterSample',
    'Get-DbaPfDataCollector',
    'Get-DbaPfDataCollectorSet',
    'Start-DbaPfDataCollectorSet',
    'Stop-DbaPfDataCollectorSet',
    'Export-DbaPfDataCollectorSetTemplate',
    'Get-DbaPfDataCollectorSetTemplate',
    'Import-DbaPfDataCollectorSetTemplate',
    'Remove-DbaPfDataCollectorSet',
    'Add-DbaPfDataCollectorCounter',
    'Remove-DbaPfDataCollectorCounter',
    'Get-DbaPfAvailableCounter',
    'Export-DbaXECsv',
    'Get-DbaOperatingSystem',
    'Get-DbaComputerSystem',
    'Set-DbaPrivilege',
    'Set-DbaTcpPort',
    'Set-DbaCmConnection',
    'Get-DbaUptime',
    'Get-DbaMemoryUsage',
    'Clear-DbaConnectionPool',
    'Get-DbaLocaleSetting',
    'Get-DbaFilestream',
    'Enable-DbaFilestream',
    'Disable-DbaFilestream',
    'Get-DbaCpuUsage',
    'Get-DbaPowerPlan',
    'Get-DbaWsfcAvailableDisk',
    'Get-DbaWsfcCluster',
    'Get-DbaWsfcDisk',
    'Get-DbaWsfcNetwork',
    'Get-DbaWsfcNetworkInterface',
    'Get-DbaWsfcNode',
    'Get-DbaWsfcResource',
    'Get-DbaWsfcResourceType',
    'Get-DbaWsfcRole',
    'Get-DbaWsfcSharedVolume',
    'Export-DbaCredential',
    'Export-DbaLinkedServer',
    'Get-DbaFeature',
    'Update-DbaServiceAccount',
    'Remove-DbaClientAlias',
    'Disable-DbaAgHadr',
    'Enable-DbaAgHadr',
    'Stop-DbaService',
    'Start-DbaService',
    'Restart-DbaService',
    'New-DbaClientAlias',
    'Get-DbaClientAlias',
    'Remove-DbaNetworkCertificate',
    'Enable-DbaForceNetworkEncryption',
    'Disable-DbaForceNetworkEncryption',
    'Get-DbaForceNetworkEncryption',
    'Disable-DbaHideInstance',
    'Enable-DbaHideInstance',
    'Remove-DbaComputerCertificate',
    'New-DbaComputerCertificate',
    'Get-DbaComputerCertificate',
    'Add-DbaComputerCertificate',
    'Backup-DbaComputerCertificate',
    'Get-DbaNetworkCertificate',
    'Set-DbaNetworkCertificate',
    'Invoke-DbaDbLogShipping',
    'New-DbaCmConnection',
    'Get-DbaCmConnection',
    'Remove-DbaCmConnection',
    'Test-DbaCmConnection',
    'Get-DbaCmObject',
    'Set-DbaStartupParameter',
    'Get-DbaNetworkActivity',
    'Get-DbaInstanceProtocol',
    'Install-DbatoolsWatchUpdate',
    'Uninstall-DbatoolsWatchUpdate',
    'Watch-DbatoolsUpdate',
    'Get-DbaPrivilege',
    'Get-DbaMsdtc',
    'Get-DbaPageFileSetting',
    'Copy-DbaCredential',
    'Test-DbaConnection',
    'Reset-DbaAdmin',
    'Copy-DbaLinkedServer',
    'Get-DbaDiskSpace',
    'Test-DbaDiskAllocation',
    'Test-DbaPowerPlan',
    'Set-DbaPowerPlan',
    'Test-DbaDiskAlignment',
    'Get-DbaStartupParameter',
    'Get-DbaSpn',
    'Test-DbaSpn',
    'Set-DbaSpn',
    'Remove-DbaSpn',
    'Get-DbaService',
    'Get-DbaClientProtocol',
    'Get-DbaWindowsLog',
    # WPF
    'Show-DbaInstanceFileSystem',
    'Show-DbaDbList',
    # AD?
    'Test-DbaWindowsLogin',
    'Find-DbaLoginInGroup',
    # 3rd party non-core DLL or exe
    'Export-DbaDacPackage', # relies on sqlpackage.exe
    # Unknown
    'Get-DbaErrorLog',
    'Get-DbaManagementObject',
    'Test-DbaManagementObject'
)

# If a developer or appveyor calls the psm1 directly, they want all functions
# So do not explicity export because everything else is then implicity excluded
if (-not $script:multiFileImport) {
    $exports =
    @(if (($PSVersionTable.Platform)) {
            if ($PSVersionTable.Platform -ne "Win32NT") {
                $script:xplat
            } else {
                $script:xplat
                $script:windowsonly
            }
        } else {
            $script:xplat

            $script:windowsonly
            $script:noncoresmo
        })

    $aliasExport = @(
        foreach ($k in $script:Renames.Keys) {
            $k
        }
        foreach ($k in $script:Forever.Keys) {
            $k
        }
    )

    Export-ModuleMember -Alias $aliasExport -Function $exports -Cmdlet Select-DbaObject, Set-DbatoolsConfig

    Write-ImportTime -Text "Exported module member"
} else {
    Export-ModuleMember -Alias * -Function * -Cmdlet *
}

$timeout = 20000
$timeSpent = 0
while ($script:smoRunspace.Runspace.RunspaceAvailability -eq 'Busy') {
    [Threading.Thread]::Sleep(10)
    $timeSpent = $timeSpent + 50

    if ($timeSpent -ge $timeout) {
        Write-Warning @"
The module import has hit a timeout while waiting for some background tasks to finish.
This may result in some commands not working as intended.
This should not happen under reasonable circumstances, please file an issue at:
https://github.com/sqlcollaborative/dbatools/issues
Or contact us directly in the #dbatools channel of the SQL Server Community Slack Channel:
https://dbatools.io/slack/
Timeout waiting for temporary runspaces reached! The Module import will complete, but some things may not work as intended
"@
        $global:smoRunspace = $script:smoRunspace
        break
    }
}

if ($script:smoRunspace) {
    $script:smoRunspace.Runspace.Close()
    $script:smoRunspace.Runspace.Dispose()
    $script:smoRunspace.Dispose()
    $script:smoRunspace = $null
}
Write-ImportTime -Text "Waiting for runspaces to finish"
$myInv = $MyInvocation
if ($option.LoadTypes -or
    ($myInv.Line -like '*.psm1*' -and
        (-not (Get-TypeData -TypeName Microsoft.SqlServer.Management.Smo.Server)
        ))) {
    Update-TypeData -AppendPath (Resolve-Path -Path "$script:PSModuleRoot\xml\dbatools.Types.ps1xml")
    Write-ImportTime -Text "Loaded type extensions"
}
#. Import-ModuleFile "$script:PSModuleRoot\bin\type-extensions.ps1"
#Write-ImportTime -Text "Loaded type extensions"

$td = (Get-TypeData -TypeName Microsoft.SqlServer.Management.Smo.Server)
[Sqlcollaborative.Dbatools.dbaSystem.SystemHost]::ModuleImported = $true;
$loadedModuleNames = Get-Module | Select-Object -ExpandProperty Name
if ($loadedModuleNames -contains 'sqlserver' -or $loadedModuleNames -contains 'sqlps') {
    if (Get-DbatoolsConfigValue -FullName Import.SqlpsCheck) {
        Write-Warning -Message 'SQLPS or SqlServer was previously imported during this session. If you encounter weird issues with dbatools, please restart PowerShell, then import dbatools without loading SQLPS or SqlServer first.'
        Write-Warning -Message 'To disable this message, type: Set-DbatoolsConfig -Name Import.SqlpsCheck -Value $false -PassThru | Register-DbatoolsConfig'
    }
}
#endregion Post-Import Cleanup<|MERGE_RESOLUTION|>--- conflicted
+++ resolved
@@ -1,991 +1,987 @@
-#requires -Version 3.0
-param(
-    [Collections.IDictionary]
-    [Alias('Options')]
-    $Option = @{ }
-)
-
-
-$start = [DateTime]::Now
-
-if (($PSVersionTable.PSVersion.Major -lt 6) -or ($PSVersionTable.Platform -and $PSVersionTable.Platform -eq 'Win32NT')) {
-    $script:isWindows = $true
-} else {
-    $script:isWindows = $false
-}
-
-if ('Sqlcollaborative.Dbatools.dbaSystem.DebugHost' -as [Type]) {
-    # If we've already got for module import,
-    [Sqlcollaborative.Dbatools.dbaSystem.DebugHost]::ImportTimeEntries.Clear() # clear it (since we're clearly re-importing)
-}
-
-#region Import helper functions
-function Import-ModuleFile {
-    <#
-    .SYNOPSIS
-        Helps import dbatools files according to configuration
-
-    .DESCRIPTION
-        Helps import dbatools files according to configuration
-        Always dotsource this function!
-
-    .PARAMETER Path
-        The full path to the file to import
-
-    .EXAMPLE
-        PS C:\> Import-ModuleFile -Path $function.FullName
-
-        Imports the file stored at '$function.FullName'
-    #>
-    [CmdletBinding()]
-    param (
-        $Path
-    )
-
-    if (-not $path) {
-        return
-    }
-
-    if ($script:doDotSource) {
-        . (Resolve-Path -Path $Path)
-    } else {
-        $txt = [IO.File]::ReadAllText((Resolve-Path -Path $Path).ProviderPath)
-        $ExecutionContext.InvokeCommand.InvokeScript($TXT, $false, [Management.Automation.Runspaces.PipelineResultTypes]::None, $null, $null)
-    }
-}
-
-function Write-ImportTime {
-    <#
-    .SYNOPSIS
-        Writes an entry to the import module time debug list
-
-    .DESCRIPTION
-        Writes an entry to the import module time debug list
-
-    .PARAMETER Text
-        The message to write
-
-    .EXAMPLE
-        PS C:\> Write-ImportTime -Text "Starting SMO Import"
-
-        Adds the message "Starting SMO Import" to the debug list
-#>
-    param (
-        [string]$Text,
-        $Timestamp = ([DateTime]::now)
-    )
-
-
-    if (-not $script:dbatools_ImportPerformance) {
-        $script:dbatools_ImportPerformance = New-Object Collections.ArrayList
-    }
-
-    if (-not ('Sqlcollaborative.Dbatools.Configuration.Config' -as [type])) {
-        $script:dbatools_ImportPerformance.AddRange(@(New-Object PSObject -Property @{ Time = $timestamp; Action = $Text }))
-    } else {
-        if ([Sqlcollaborative.Dbatools.dbaSystem.DebugHost]::ImportTimeEntries.Count -eq 0) {
-            foreach ($entry in $script:dbatools_ImportPerformance) {
-                $te = New-Object Sqlcollaborative.Dbatools.dbaSystem.StartTimeEntry($entry.Action, $entry.Time, [Management.Automation.Runspaces.Runspace]::DefaultRunspace.InstanceId)
-                [Sqlcollaborative.Dbatools.dbaSystem.DebugHost]::ImportTimeEntries.Add($te)
-            }
-            $script:dbatools_ImportPerformance.Clear()
-        }
-        $te = New-Object Sqlcollaborative.Dbatools.dbaSystem.StartTimeEntry($Text, $timestamp, ([Management.Automation.Runspaces.Runspace]::DefaultRunspace.InstanceId))
-        [Sqlcollaborative.Dbatools.dbaSystem.DebugHost]::ImportTimeEntries.Add($te)
-    }
-}
-
-Write-ImportTime -Text "Start" -Timestamp $start
-Write-ImportTime -Text "Loading import helper functions"
-#endregion Import helper functions
-
-# Not supporting the provider path at this time 2/28/2017
-if ($ExecutionContext.SessionState.Path.CurrentLocation.Drive.Name -eq 'SqlServer') {
-    Write-Warning "SQLSERVER:\ provider not supported. Please change to another directory and reload the module."
-    Write-Warning "Going to continue loading anyway, but expect issues."
-}
-
-Write-ImportTime -Text "Resolved path to not SQLSERVER PSDrive"
-
-$script:PSModuleRoot = $PSScriptRoot
-
-if ($PSVersionTable.PSEdition -and $PSVersionTable.PSEdition -ne 'Desktop') {
-    $script:core = $true
-} else {
-    $script:core = $false
-}
-
-#region Import Defines
-if ($psVersionTable.Platform -ne 'Unix' -and 'Microsoft.Win32.Registry' -as [Type]) {
-    $regType = 'Microsoft.Win32.Registry' -as [Type]
-    $hkcuNode = $regType::CurrentUser.OpenSubKey("SOFTWARE\Microsoft\WindowsPowerShell\dbatools\System")
-    if ($dbaToolsSystemNode) {
-        $userValues = @{ }
-        foreach ($v in $hkcuNode.GetValueNames()) {
-            $userValues[$v] = $hkcuNode.GetValue($v)
-        }
-        $dbatoolsSystemUserNode = $systemValues
-    }
-    $hklmNode = $regType::LocalMachine.OpenSubKey("SOFTWARE\Microsoft\WindowsPowerShell\dbatools\System")
-    if ($dbaToolsSystemNode) {
-        $systemValues = @{ }
-        foreach ($v in $hklmNode.GetValueNames()) {
-            $systemValues[$v] = $hklmNode.GetValue($v)
-        }
-        $dbatoolsSystemSystemNode = $systemValues
-    }
-} else {
-    $dbatoolsSystemUserNode = @{ }
-    $dbatoolsSystemSystemNode = @{ }
-}
-
-#region Dot Sourcing
-# Detect whether at some level dotsourcing was enforced
-$script:doDotSource = $dbatools_dotsourcemodule -or
-$dbatoolsSystemSystemNode.DoDotSource -or
-$dbatoolsSystemUserNode.DoDotSource -or
-$option.DoDotSource
-#endregion Dot Sourcing
-
-#region Copy DLL Mode
-# copy dll mode adds mess but is useful for installations using install.ps1
-$script:copyDllMode = $dbatools_copydllmode -or
-$dbatoolsSystemSystemNode.CopyDllMode -or
-$dbatoolsSystemUserNode.CopyDllMode -or
-$option.CopyDllMode
-#endregion Copy DLL Mode
-
-#region Always Compile
-$script:alwaysBuildLibrary = $dbatools_alwaysbuildlibrary -or
-$dbatoolsSystemSystemNode.AlwaysBuildLibrary -or
-$dbatoolsSystemUserNode.AlwaysBuildLibrary -or
-$option.AlwaysBuildLibrary
-#endregion Always Compile
-
-#region Serial Import
-$script:serialImport = $dbatools_serialimport -or
-$dbatoolsSystemSystemNode.SerialImport -or
-$dbatoolsSystemUserNode.SerialImport -or
-$Option.SerialImport
-#endregion Serial Import
-
-#region Multi File Import
-$script:multiFileImport = $dbatools_multiFileImport -or
-$dbatoolsSystemSystemNode.MultiFileImport -or
-$dbatoolsSystemUserNode.MultiFileImport -or
-$option.MultiFileImport
-
-
-$gitDir = $script:PSModuleRoot, '.git' -join [IO.Path]::DirectorySeparatorChar
-if ($dbatools_enabledebug -or
-    $option.Debug -or
-    $DebugPreference -ne 'silentlycontinue' -or
-    [IO.Directory]::Exists($gitDir)) {
-    $script:multiFileImport, $script:SerialImport, $script:doDotSource = $true, $true, $true
-}
-#endregion Multi File Import
-
-Write-ImportTime -Text "Validated defines"
-#endregion Import Defines
-
-if (($PSVersionTable.PSVersion.Major -le 5) -or $script:isWindows) {
-    Get-ChildItem -Path (Resolve-Path "$script:PSModuleRoot\bin\") -Filter "*.dll" -Recurse | Unblock-File -ErrorAction Ignore
-    Write-ImportTime -Text "Unblocking Files"
-}
-
-
-$script:DllRoot = (Resolve-Path -Path "$script:PSModuleRoot\bin\").ProviderPath
-
-if (-not ('Microsoft.SqlServer.Management.Smo.Server' -as [type])) {
-    . $script:psScriptRoot\internal\scripts\libraryimport.ps1
-    Write-ImportTime -Text "Starting import SMO libraries"
-}
-
-<#
-
-    Do the rest of the loading
-
-#>
-
-# This technique helps a little bit
-# https://becomelotr.wordpress.com/2017/02/13/expensive-dot-sourcing/
-
-# Load our own custom library
-# Should always come before function imports
-. $psScriptRoot\bin\library.ps1
-. $psScriptRoot\bin\typealiases.ps1
-Write-ImportTime -Text "Loading dbatools library"
-
-# Tell the library where the module is based, just in case
-[Sqlcollaborative.Dbatools.dbaSystem.SystemHost]::ModuleBase = $script:PSModuleRoot
-
-if ($script:multiFileImport) {
-    # All internal functions privately available within the toolset
-    foreach ($file in (Get-ChildItem -Path "$psScriptRoot\internal\functions\" -Recurse -Filter *.ps1)) {
-        . $file.FullName
-    }
-    Write-ImportTime -Text "Loading Internal Commands"
-
-    #    . $psScriptRoot\internal\scripts\cmdlets.ps1
-
-    Write-ImportTime -Text "Registering cmdlets"
-
-    # All exported functions
-    foreach ($file in (Get-ChildItem -Path "$script:PSModuleRoot\functions\" -Recurse -Filter *.ps1)) {
-        . $file.FullName
-    }
-    Write-ImportTime -Text "Loading Public Commands"
-
-} else {
-    #    . $psScriptRoot\internal\scripts\cmdlets.ps1
-
-    . $psScriptRoot\allcommands.ps1
-    #. (Resolve-Path -Path "$script:PSModuleRoot\allcommands.ps1")
-    Write-ImportTime -Text "Loading Public and Private Commands"
-
-    Write-ImportTime -Text "Registering cmdlets"
-}
-
-# Load configuration system
-# Should always go after library and path setting
-. $psScriptRoot\internal\configurations\configuration.ps1
-Write-ImportTime -Text "Configuration System"
-
-# Resolving the path was causing trouble when it didn't exist yet
-# Not converting the path separators based on OS was also an issue.
-if (-not ([Sqlcollaborative.Dbatools.Message.LogHost]::LoggingPath)) {
-    [Sqlcollaborative.Dbatools.Message.LogHost]::LoggingPath = Join-DbaPath $script:AppData "PowerShell" "dbatools"
-}
-
-# Run all optional code
-# Note: Each optional file must include a conditional governing whether it's run at all.
-# Validations were moved into the other files, in order to prevent having to update dbatools.psm1 every time
-# 96ms
-foreach ($file in (Get-ChildItem -Path "$script:PSScriptRoot\optional" -filter *.ps1)) {
-    . $file.FullName
-}
-Write-ImportTime -Text "Loading Optional Commands"
-
-# Process TEPP parameters
-. $psScriptRoot\internal\scripts\insertTepp.ps1
-Write-ImportTime -Text "Loading TEPP"
-
-
-# Process transforms
-. $psScriptRoot\internal\scripts\message-transforms.ps1
-Write-ImportTime -Text "Loading Message Transforms"
-
-# Load scripts that must be individually run at the end #
-#-------------------------------------------------------#
-
-# Start the logging system (requires the configuration system up and running)
-. $psScriptRoot\internal\scripts\logfilescript.ps1
-Write-ImportTime -Text "Script: Logging"
-
-# Start the tepp asynchronous update system (requires the configuration system up and running)
-. $psScriptRoot\internal\scripts\updateTeppAsync.ps1
-Write-ImportTime -Text "Script: Asynchronous TEPP Cache"
-
-# Start the maintenance system (requires pretty much everything else already up and running)
-. $psScriptRoot\internal\scripts\dbatools-maintenance.ps1
-Write-ImportTime -Text "Script: Maintenance"
-
-#region Aliases
-# Leave forever
-$forever = @{
-    'Get-DbaRegisteredServer' = 'Get-DbaRegServer'
-    'Attach-DbaDatabase'      = 'Mount-DbaDatabase'
-    'Detach-DbaDatabase'      = 'Dismount-DbaDatabase'
-    'Start-SqlMigration'      = 'Start-DbaMigration'
-    'Write-DbaDataTable'      = 'Write-DbaDbTableData'
-    'Get-DbaDbModule'         = 'Get-DbaModule'
-}
-foreach ($_ in $forever.GetEnumerator()) {
-    Set-Alias -Name $_.Key -Value $_.Value
-}
-#endregion Aliases
-
-#region Post-Import Cleanup
-Write-ImportTime -Text "Loading Aliases"
-
-# region Commands
-$script:xplat = @(
-    'Start-DbaMigration',
-    'Copy-DbaDatabase',
-    'Copy-DbaLogin',
-    'Copy-DbaAgentServer',
-    'Copy-DbaSpConfigure',
-    'Copy-DbaDbMail',
-    'Copy-DbaDbAssembly',
-    'Copy-DbaAgentSchedule',
-    'Copy-DbaAgentOperator',
-    'Copy-DbaAgentJob',
-    'Copy-DbaCustomError',
-    'Copy-DbaInstanceAuditSpecification',
-    'Copy-DbaEndpoint',
-    'Copy-DbaInstanceAudit',
-    'Copy-DbaServerRole',
-    'Copy-DbaResourceGovernor',
-    'Copy-DbaXESession',
-    'Copy-DbaInstanceTrigger',
-    'Copy-DbaRegServer',
-    'Copy-DbaSysDbUserObject',
-    'Copy-DbaAgentProxy',
-    'Copy-DbaAgentAlert',
-    'Copy-DbaStartupProcedure',
-    'Get-DbaDbDetachedFileInfo',
-    'Copy-DbaAgentJobCategory',
-    'Test-DbaPath',
-    'Export-DbaLogin',
-    'Watch-DbaDbLogin',
-    'Expand-DbaDbLogFile',
-    'Test-DbaMigrationConstraint',
-    'Test-DbaNetworkLatency',
-    'Find-DbaDbDuplicateIndex',
-    'Remove-DbaDatabaseSafely',
-    'Set-DbaTempdbConfig',
-    'Test-DbaTempdbConfig',
-    'Repair-DbaDbOrphanUser',
-    'Remove-DbaDbOrphanUser',
-    'Find-DbaDbUnusedIndex',
-    'Get-DbaDbSpace',
-    'Test-DbaDbOwner',
-    'Set-DbaDbOwner',
-    'Test-DbaAgentJobOwner',
-    'Set-DbaAgentJobOwner',
-    'Measure-DbaDbVirtualLogFile',
-    'Get-DbaDbRestoreHistory',
-    'Get-DbaTcpPort',
-    'Test-DbaDbCompatibility',
-    'Test-DbaDbCollation',
-    'Test-DbaConnectionAuthScheme',
-    'Test-DbaInstanceName',
-    'Repair-DbaInstanceName',
-    'Stop-DbaProcess',
-    'Find-DbaOrphanedFile',
-    'Get-DbaAvailabilityGroup',
-    'Get-DbaLastGoodCheckDb',
-    'Get-DbaProcess',
-    'Get-DbaRunningJob',
-    'Set-DbaMaxDop',
-    'Test-DbaDbRecoveryModel',
-    'Test-DbaMaxDop',
-    'Remove-DbaBackup',
-    'Get-DbaPermission',
-    'Get-DbaLastBackup',
-    'Connect-DbaInstance',
-    'Get-DbaDbBackupHistory',
-    'Read-DbaBackupHeader',
-    'Test-DbaLastBackup',
-    'Get-DbaMaxMemory',
-    'Set-DbaMaxMemory',
-    'Get-DbaDbSnapshot',
-    'Remove-DbaDbSnapshot',
-    'Get-DbaDbRoleMember',
-    'Get-DbaServerRoleMember',
-    'Resolve-DbaNetworkName',
-    'Export-DbaAvailabilityGroup',
-    'Write-DbaDbTableData',
-    'New-DbaDbSnapshot',
-    'Restore-DbaDbSnapshot',
-    'Get-DbaInstanceTrigger',
-    'Get-DbaDbTrigger',
-    'Get-DbaDbState',
-    'Set-DbaDbState',
-    'Get-DbaHelpIndex',
-    'Get-DbaAgentAlert',
-    'Get-DbaAgentOperator',
-    'Get-DbaSpConfigure',
-    'Rename-DbaLogin',
-    'Find-DbaAgentJob',
-    'Find-DbaDatabase',
-    'Get-DbaXESession',
-    'Export-DbaXESession',
-    'Test-DbaOptimizeForAdHoc',
-    'Find-DbaStoredProcedure',
-    'Measure-DbaBackupThroughput',
-    'Get-DbaDatabase',
-    'Find-DbaUserObject',
-    'Get-DbaDependency',
-    'Find-DbaCommand',
-    'Backup-DbaDatabase',
-    'New-DbaDirectory',
-    'Get-DbaDbQueryStoreOption',
-    'Set-DbaDbQueryStoreOption',
-    'Restore-DbaDatabase',
-    'Copy-DbaDbQueryStoreOption',
-    'Get-DbaExecutionPlan',
-    'Export-DbaExecutionPlan',
-    'Set-DbaSpConfigure',
-    'Test-DbaIdentityUsage',
-    'Get-DbaDbAssembly',
-    'Get-DbaAgentJob',
-    'Get-DbaCustomError',
-    'Get-DbaCredential',
-    'Get-DbaBackupDevice',
-    'Get-DbaAgentProxy',
-    'Get-DbaDbEncryption',
-    'Remove-DbaDatabase',
-    'Get-DbaQueryExecutionTime',
-    'Get-DbaTempdbUsage',
-    'Find-DbaDbGrowthEvent',
-    'Test-DbaLinkedServerConnection',
-    'Get-DbaDbFile',
-    'Read-DbaTransactionLog',
-    'Get-DbaDbTable',
-    'Invoke-DbaDbShrink',
-    'Get-DbaEstimatedCompletionTime',
-    'Get-DbaLinkedServer',
-    'New-DbaAgentJob',
-    'Get-DbaLogin',
-    'New-DbaScriptingOption',
-    'Save-DbaDiagnosticQueryScript',
-    'Invoke-DbaDiagnosticQuery',
-    'Export-DbaDiagnosticQuery',
-    'Invoke-DbaWhoIsActive',
-    'Set-DbaAgentJob',
-    'Remove-DbaAgentJob',
-    'New-DbaAgentJobStep',
-    'Set-DbaAgentJobStep',
-    'Remove-DbaAgentJobStep',
-    'New-DbaAgentSchedule',
-    'Set-DbaAgentSchedule',
-    'Remove-DbaAgentSchedule',
-    'Backup-DbaDbCertificate',
-    'Get-DbaDbCertificate',
-    'Get-DbaEndpoint',
-    'Get-DbaDbMasterKey',
-    'Get-DbaSchemaChangeHistory',
-    'Get-DbaInstanceAudit',
-    'Get-DbaInstanceAuditSpecification',
-    'Get-DbaProductKey',
-    'Get-DbatoolsLog',
-    'Restore-DbaDbCertificate',
-    'New-DbaDbCertificate',
-    'New-DbaDbMasterKey',
-    'New-DbaServiceMasterKey',
-    'Remove-DbaDbCertificate',
-    'Remove-DbaDbMasterKey',
-    'New-DbaConnectionStringBuilder',
-    'Get-DbaInstanceProperty',
-    'Get-DbaInstanceUserOption',
-    'New-DbaConnectionString',
-    'Get-DbaAgentSchedule',
-    'Read-DbaTraceFile',
-    'Get-DbaInstanceInstallDate',
-    'Backup-DbaDbMasterKey',
-    'Get-DbaAgentJobHistory',
-    'Get-DbaMaintenanceSolutionLog',
-    'Invoke-DbaDbLogShipRecovery',
-    'Find-DbaTrigger',
-    'Find-DbaView',
-    'Invoke-DbaDbUpgrade',
-    'Get-DbaDbUser',
-    'Get-DbaAgentLog',
-    'Get-DbaDbMailLog',
-    'Get-DbaDbMailHistory',
-    'Get-DbaDbView',
-    'Get-DbaDbUdf',
-    'Get-DbaDbPartitionFunction',
-    'Get-DbaDbPartitionScheme',
-    'Get-DbaDefaultPath',
-    'Get-DbaDbStoredProcedure',
-    'Test-DbaDbCompression',
-    'Mount-DbaDatabase',
-    'Dismount-DbaDatabase',
-    'Get-DbaAgReplica',
-    'Get-DbaAgDatabase',
-    'Get-DbaModule',
-    'Sync-DbaLoginPermission',
-    'New-DbaCredential',
-    'Get-DbaFile',
-    'Set-DbaDbCompression',
-    'Get-DbaTraceFlag',
-    'Invoke-DbaCycleErrorLog',
-    'Get-DbaAvailableCollation',
-    'Get-DbaUserPermission',
-    'Get-DbaAgHadr',
-    'Find-DbaSimilarTable',
-    'Get-DbaTrace',
-    'Get-DbaSuspectPage',
-    'Get-DbaWaitStatistic',
-    'Clear-DbaWaitStatistics',
-    'Get-DbaTopResourceUsage',
-    'New-DbaLogin',
-    'Get-DbaAgListener',
-    'Invoke-DbaDbClone',
-    'Disable-DbaTraceFlag',
-    'Enable-DbaTraceFlag',
-    'Start-DbaAgentJob',
-    'Stop-DbaAgentJob',
-    'New-DbaAgentProxy',
-    'Test-DbaDbLogShipStatus',
-    'Get-DbaXESessionTarget',
-    'New-DbaXESmartTargetResponse',
-    'New-DbaXESmartTarget',
-    'Get-DbaDbVirtualLogFile',
-    'Get-DbaBackupInformation',
-    'Start-DbaXESession',
-    'Stop-DbaXESession',
-    'Set-DbaDbRecoveryModel',
-    'Get-DbaDbRecoveryModel',
-    'Get-DbaWaitingTask',
-    'Remove-DbaDbUser',
-    'Get-DbaDump',
-    'Invoke-DbaAdvancedRestore',
-    'Format-DbaBackupInformation',
-    'Get-DbaAgentJobStep',
-    'Test-DbaBackupInformation',
-    'Invoke-DbaBalanceDataFiles',
-    'Select-DbaBackupInformation',
-    'Publish-DbaDacPackage',
-    'Copy-DbaDbTableData',
-    'Invoke-DbaQuery',
-    'Remove-DbaLogin',
-    'Get-DbaAgentJobCategory',
-    'New-DbaAgentJobCategory',
-    'Remove-DbaAgentJobCategory',
-    'Set-DbaAgentJobCategory',
-    'Get-DbaServerRole',
-    'Find-DbaBackup',
-    'Remove-DbaXESession',
-    'New-DbaXESession',
-    'Get-DbaXEStore',
-    'New-DbaXESmartTableWriter',
-    'New-DbaXESmartReplay',
-    'New-DbaXESmartEmail',
-    'New-DbaXESmartQueryExec',
-    'Start-DbaXESmartTarget',
-    'Get-DbaDbOrphanUser',
-    'Get-DbaOpenTransaction',
-    'Get-DbaDbLogShipError',
-    'Test-DbaBuild',
-    'Get-DbaXESessionTemplate',
-    'ConvertTo-DbaXESession',
-    'Start-DbaTrace',
-    'Stop-DbaTrace',
-    'Remove-DbaTrace',
-    'Set-DbaLogin',
-    'Copy-DbaXESessionTemplate',
-    'Get-DbaXEObject',
-    'ConvertTo-DbaDataTable',
-    'Find-DbaDbDisabledIndex',
-    'Get-DbaXESmartTarget',
-    'Remove-DbaXESmartTarget',
-    'Stop-DbaXESmartTarget',
-    'Get-DbaRegServerGroup',
-    'New-DbaDbUser',
-    'Measure-DbaDiskSpaceRequirement',
-    'New-DbaXESmartCsvWriter',
-    'Invoke-DbaXeReplay',
-    'Find-DbaInstance',
-    'Test-DbaDiskSpeed',
-    'Get-DbaDbExtentDiff',
-    'Read-DbaAuditFile',
-    'Get-DbaDbCompression',
-    'Invoke-DbaDbDecryptObject',
-    'Get-DbaDbForeignKey',
-    'Get-DbaDbCheckConstraint',
-    'Set-DbaAgentAlert',
-    'Get-DbaWaitResource',
-    'Get-DbaDbPageInfo',
-    'Get-DbaConnection',
-    'Test-DbaLoginPassword',
-    'Get-DbaErrorLogConfig',
-    'Set-DbaErrorLogConfig',
-    'Get-DbaPlanCache',
-    'Clear-DbaPlanCache',
-    'ConvertTo-DbaTimeline',
-    'Get-DbaDbMail',
-    'Get-DbaDbMailAccount',
-    'Get-DbaDbMailProfile',
-    'Get-DbaDbMailConfig',
-    'Get-DbaDbMailServer',
-    'New-DbaDbMailServer',
-    'New-DbaDbMailAccount',
-    'New-DbaDbMailProfile',
-    'Get-DbaResourceGovernor',
-    'Get-DbaRgResourcePool',
-    'Get-DbaRgWorkloadGroup',
-    'Get-DbaRgClassifierFunction',
-    'Export-DbaInstance',
-    'Invoke-DbatoolsRenameHelper',
-    'Measure-DbatoolsImport',
-    'Get-DbaDeprecatedFeature',
-    'Test-DbaDeprecatedFeature'
-    'Get-DbaDbFeatureUsage',
-    'Stop-DbaEndpoint',
-    'Start-DbaEndpoint',
-    'Set-DbaDbMirror',
-    'Repair-DbaDbMirror',
-    'Remove-DbaEndpoint',
-    'Remove-DbaDbMirrorMonitor',
-    'Remove-DbaDbMirror',
-    'New-DbaEndpoint',
-    'Invoke-DbaDbMirroring',
-    'Invoke-DbaDbMirrorFailover',
-    'Get-DbaDbMirrorMonitor',
-    'Get-DbaDbMirror',
-    'Add-DbaDbMirrorMonitor',
-    'Test-DbaEndpoint',
-    'Get-DbaDbSharePoint',
-    'Get-DbaDbMemoryUsage',
-    'Clear-DbaLatchStatistics',
-    'Get-DbaCpuRingBuffer',
-    'Get-DbaIoLatency',
-    'Get-DbaLatchStatistic',
-    'Get-DbaSpinLockStatistic',
-    'Add-DbaAgDatabase',
-    'Add-DbaAgListener',
-    'Add-DbaAgReplica',
-    'Grant-DbaAgPermission',
-    'Invoke-DbaAgFailover',
-    'Join-DbaAvailabilityGroup',
-    'New-DbaAvailabilityGroup',
-    'Remove-DbaAgDatabase',
-    'Remove-DbaAgListener',
-    'Remove-DbaAvailabilityGroup',
-    'Revoke-DbaAgPermission',
-    'Get-DbaDbCompatibility',
-    'Set-DbaDbCompatibility',
-    'Invoke-DbatoolsFormatter',
-    'Remove-DbaAgReplica',
-    'Resume-DbaAgDbDataMovement',
-    'Set-DbaAgListener',
-    'Set-DbaAgReplica',
-    'Set-DbaAvailabilityGroup',
-    'Set-DbaEndpoint',
-    'Suspend-DbaAgDbDataMovement',
-    'Sync-DbaAvailabilityGroup',
-    'Get-DbaMemoryCondition',
-    'Remove-DbaDbBackupRestoreHistory',
-    'New-DbaDatabase'
-    'New-DbaDacOption',
-    'Get-DbaDbccHelp',
-    'Get-DbaDbccMemoryStatus',
-    'Get-DbaDbccProcCache',
-    'Get-DbaDbccUserOption',
-    'Get-DbaAgentServer',
-    'Set-DbaAgentServer',
-    'Invoke-DbaDbccFreeCache'
-    'Export-DbatoolsConfig',
-    'Import-DbatoolsConfig',
-    'Reset-DbatoolsConfig',
-    'Unregister-DbatoolsConfig',
-    'Join-DbaPath',
-    'Resolve-DbaPath',
-    'Import-DbaCsv',
-    'Invoke-DbaDbDataMasking',
-    'New-DbaDbMaskingConfig',
-    'Get-DbaDbccSessionBuffer',
-    'Get-DbaDbccStatistic',
-    'Get-DbaDbDbccOpenTran',
-    'Invoke-DbaDbccDropCleanBuffer',
-    'Invoke-DbaDbDbccCheckConstraint',
-    'Invoke-DbaDbDbccCleanTable',
-    'Invoke-DbaDbDbccUpdateUsage',
-    'Get-DbaDbIdentity',
-    'Set-DbaDbIdentity',
-    'Get-DbaRegServer',
-    'Get-DbaRegServerStore',
-    'Add-DbaRegServer',
-    'Add-DbaRegServerGroup',
-    'Export-DbaRegServer',
-    'Import-DbaRegServer',
-    'Move-DbaRegServer',
-    'Move-DbaRegServerGroup',
-    'Remove-DbaRegServer',
-    'Remove-DbaRegServerGroup',
-    # Config system
-    'Get-DbatoolsConfig',
-    'Get-DbatoolsConfigValue',
-    'Set-DbatoolsConfig',
-    'Register-DbatoolsConfig',
-    # Data generator
-    'New-DbaDbDataGeneratorConfig',
-    'Invoke-DbaDbDataGenerator',
-    'Get-DbaRandomizedValue',
-    'Get-DbaRandomizedDatasetTemplate',
-    'Get-DbaRandomizedDataset',
-    'Get-DbaRandomizedType',
-    'Export-DbaDbTableData',
-    'Backup-DbaServiceMasterKey',
-    'Invoke-DbaDbPiiScan',
-    'New-DbaAzAccessToken',
-    'Add-DbaDbRoleMember',
-    'Disable-DbaStartupProcedure',
-    'Enable-DbaStartupProcedure',
-    'Get-DbaDbFilegroup',
-    'Get-DbaDbObjectTrigger',
-    'Get-DbaStartupProcedure',
-    'Get-DbatoolsChangeLog',
-    'Get-DbaXESessionTargetFile',
-    'Get-DbaDbRole',
-    'New-DbaDbRole',
-    'New-DbaDbTable',
-    'New-DbaDiagnosticAdsNotebook',
-    'New-DbaServerRole',
-    'Remove-DbaDbRole',
-    'Remove-DbaDbRoleMember',
-    'Remove-DbaServerRole',
-    'Test-DbaDbDataGeneratorConfig',
-    'Test-DbaDbDataMaskingConfig',
-    'Get-DbaAgentAlertCategory',
-    'New-DbaAgentAlertCategory',
-    'Remove-DbaAgentAlertCategory',
-    'Save-DbaKbUpdate',
-    'Get-DbaKbUpdate',
-    'Get-DbaDbLogSpace',
-    'Export-DbaDbRole',
-    'Export-DbaServerRole',
-    'Get-DbaBuildReference',
-    'Install-DbaWhoIsActive',
-    'Add-DbaServerRoleMember'
-)
-
-$script:noncoresmo = @(
-    # SMO issues
-    'Export-DbaUser',
-    'Get-DbaSsisExecutionHistory',
-    'Get-DbaRepDistributor',
-    'Copy-DbaPolicyManagement',
-    'Copy-DbaDataCollector',
-    'Copy-DbaSsisCatalog',
-    'New-DbaSsisCatalog',
-    'Get-DbaSsisEnvironmentVariable',
-    'Get-DbaPbmCategory',
-    'Get-DbaPbmCategorySubscription',
-    'Get-DbaPbmCondition',
-    'Get-DbaPbmObjectSet',
-    'Get-DbaPbmPolicy',
-    'Get-DbaPbmStore',
-    'Get-DbaRepPublication',
-    'Test-DbaRepLatency',
-    'Export-DbaRepServerSetting',
-    'Update-Dbatools',
-    'Install-DbaWhoIsActive',
-    'Get-DbaRepServer'
-)
-$script:windowsonly = @(
-    # solvable filesystem issues or other workarounds
-    'Copy-DbaBackupDevice',
-    'Install-DbaSqlWatch',
-    'Uninstall-DbaSqlWatch',
-    'Get-DbaRegistryRoot',
-    'Install-DbaMaintenanceSolution',
-    'New-DbatoolsSupportPackage',
-    'Export-DbaScript',
-    'Get-DbaAgentJobOutputFile',
-    'Set-DbaAgentJobOutputFile',
-    'New-DbaDacProfile',
-    'Import-DbaXESessionTemplate',
-    'Export-DbaXESessionTemplate',
-    'Import-DbaSpConfigure',
-    'Export-DbaSpConfigure',
-<<<<<<< HEAD
-    'Update-Dbatools',
-=======
->>>>>>> d4c4106e
-    'Install-DbaFirstResponderKit',
-    'Read-DbaXEFile',
-    'Watch-DbaXESession',
-    'Test-DbaMaxMemory', # can be fixed by not testing remote when linux is detected
-    'Rename-DbaDatabase', # can maybebe fixed by not remoting when linux is detected
-    # CM and Windows functions
-    'Install-DbaInstance',
-    'Invoke-DbaAdvancedInstall',
-    'Update-DbaInstance',
-    'Invoke-DbaAdvancedUpdate',
-    'Invoke-DbaPfRelog',
-    'Get-DbaPfDataCollectorCounter',
-    'Get-DbaPfDataCollectorCounterSample',
-    'Get-DbaPfDataCollector',
-    'Get-DbaPfDataCollectorSet',
-    'Start-DbaPfDataCollectorSet',
-    'Stop-DbaPfDataCollectorSet',
-    'Export-DbaPfDataCollectorSetTemplate',
-    'Get-DbaPfDataCollectorSetTemplate',
-    'Import-DbaPfDataCollectorSetTemplate',
-    'Remove-DbaPfDataCollectorSet',
-    'Add-DbaPfDataCollectorCounter',
-    'Remove-DbaPfDataCollectorCounter',
-    'Get-DbaPfAvailableCounter',
-    'Export-DbaXECsv',
-    'Get-DbaOperatingSystem',
-    'Get-DbaComputerSystem',
-    'Set-DbaPrivilege',
-    'Set-DbaTcpPort',
-    'Set-DbaCmConnection',
-    'Get-DbaUptime',
-    'Get-DbaMemoryUsage',
-    'Clear-DbaConnectionPool',
-    'Get-DbaLocaleSetting',
-    'Get-DbaFilestream',
-    'Enable-DbaFilestream',
-    'Disable-DbaFilestream',
-    'Get-DbaCpuUsage',
-    'Get-DbaPowerPlan',
-    'Get-DbaWsfcAvailableDisk',
-    'Get-DbaWsfcCluster',
-    'Get-DbaWsfcDisk',
-    'Get-DbaWsfcNetwork',
-    'Get-DbaWsfcNetworkInterface',
-    'Get-DbaWsfcNode',
-    'Get-DbaWsfcResource',
-    'Get-DbaWsfcResourceType',
-    'Get-DbaWsfcRole',
-    'Get-DbaWsfcSharedVolume',
-    'Export-DbaCredential',
-    'Export-DbaLinkedServer',
-    'Get-DbaFeature',
-    'Update-DbaServiceAccount',
-    'Remove-DbaClientAlias',
-    'Disable-DbaAgHadr',
-    'Enable-DbaAgHadr',
-    'Stop-DbaService',
-    'Start-DbaService',
-    'Restart-DbaService',
-    'New-DbaClientAlias',
-    'Get-DbaClientAlias',
-    'Remove-DbaNetworkCertificate',
-    'Enable-DbaForceNetworkEncryption',
-    'Disable-DbaForceNetworkEncryption',
-    'Get-DbaForceNetworkEncryption',
-    'Disable-DbaHideInstance',
-    'Enable-DbaHideInstance',
-    'Remove-DbaComputerCertificate',
-    'New-DbaComputerCertificate',
-    'Get-DbaComputerCertificate',
-    'Add-DbaComputerCertificate',
-    'Backup-DbaComputerCertificate',
-    'Get-DbaNetworkCertificate',
-    'Set-DbaNetworkCertificate',
-    'Invoke-DbaDbLogShipping',
-    'New-DbaCmConnection',
-    'Get-DbaCmConnection',
-    'Remove-DbaCmConnection',
-    'Test-DbaCmConnection',
-    'Get-DbaCmObject',
-    'Set-DbaStartupParameter',
-    'Get-DbaNetworkActivity',
-    'Get-DbaInstanceProtocol',
-    'Install-DbatoolsWatchUpdate',
-    'Uninstall-DbatoolsWatchUpdate',
-    'Watch-DbatoolsUpdate',
-    'Get-DbaPrivilege',
-    'Get-DbaMsdtc',
-    'Get-DbaPageFileSetting',
-    'Copy-DbaCredential',
-    'Test-DbaConnection',
-    'Reset-DbaAdmin',
-    'Copy-DbaLinkedServer',
-    'Get-DbaDiskSpace',
-    'Test-DbaDiskAllocation',
-    'Test-DbaPowerPlan',
-    'Set-DbaPowerPlan',
-    'Test-DbaDiskAlignment',
-    'Get-DbaStartupParameter',
-    'Get-DbaSpn',
-    'Test-DbaSpn',
-    'Set-DbaSpn',
-    'Remove-DbaSpn',
-    'Get-DbaService',
-    'Get-DbaClientProtocol',
-    'Get-DbaWindowsLog',
-    # WPF
-    'Show-DbaInstanceFileSystem',
-    'Show-DbaDbList',
-    # AD?
-    'Test-DbaWindowsLogin',
-    'Find-DbaLoginInGroup',
-    # 3rd party non-core DLL or exe
-    'Export-DbaDacPackage', # relies on sqlpackage.exe
-    # Unknown
-    'Get-DbaErrorLog',
-    'Get-DbaManagementObject',
-    'Test-DbaManagementObject'
-)
-
-# If a developer or appveyor calls the psm1 directly, they want all functions
-# So do not explicity export because everything else is then implicity excluded
-if (-not $script:multiFileImport) {
-    $exports =
-    @(if (($PSVersionTable.Platform)) {
-            if ($PSVersionTable.Platform -ne "Win32NT") {
-                $script:xplat
-            } else {
-                $script:xplat
-                $script:windowsonly
-            }
-        } else {
-            $script:xplat
-
-            $script:windowsonly
-            $script:noncoresmo
-        })
-
-    $aliasExport = @(
-        foreach ($k in $script:Renames.Keys) {
-            $k
-        }
-        foreach ($k in $script:Forever.Keys) {
-            $k
-        }
-    )
-
-    Export-ModuleMember -Alias $aliasExport -Function $exports -Cmdlet Select-DbaObject, Set-DbatoolsConfig
-
-    Write-ImportTime -Text "Exported module member"
-} else {
-    Export-ModuleMember -Alias * -Function * -Cmdlet *
-}
-
-$timeout = 20000
-$timeSpent = 0
-while ($script:smoRunspace.Runspace.RunspaceAvailability -eq 'Busy') {
-    [Threading.Thread]::Sleep(10)
-    $timeSpent = $timeSpent + 50
-
-    if ($timeSpent -ge $timeout) {
-        Write-Warning @"
-The module import has hit a timeout while waiting for some background tasks to finish.
-This may result in some commands not working as intended.
-This should not happen under reasonable circumstances, please file an issue at:
-https://github.com/sqlcollaborative/dbatools/issues
-Or contact us directly in the #dbatools channel of the SQL Server Community Slack Channel:
-https://dbatools.io/slack/
-Timeout waiting for temporary runspaces reached! The Module import will complete, but some things may not work as intended
-"@
-        $global:smoRunspace = $script:smoRunspace
-        break
-    }
-}
-
-if ($script:smoRunspace) {
-    $script:smoRunspace.Runspace.Close()
-    $script:smoRunspace.Runspace.Dispose()
-    $script:smoRunspace.Dispose()
-    $script:smoRunspace = $null
-}
-Write-ImportTime -Text "Waiting for runspaces to finish"
-$myInv = $MyInvocation
-if ($option.LoadTypes -or
-    ($myInv.Line -like '*.psm1*' -and
-        (-not (Get-TypeData -TypeName Microsoft.SqlServer.Management.Smo.Server)
-        ))) {
-    Update-TypeData -AppendPath (Resolve-Path -Path "$script:PSModuleRoot\xml\dbatools.Types.ps1xml")
-    Write-ImportTime -Text "Loaded type extensions"
-}
-#. Import-ModuleFile "$script:PSModuleRoot\bin\type-extensions.ps1"
-#Write-ImportTime -Text "Loaded type extensions"
-
-$td = (Get-TypeData -TypeName Microsoft.SqlServer.Management.Smo.Server)
-[Sqlcollaborative.Dbatools.dbaSystem.SystemHost]::ModuleImported = $true;
-$loadedModuleNames = Get-Module | Select-Object -ExpandProperty Name
-if ($loadedModuleNames -contains 'sqlserver' -or $loadedModuleNames -contains 'sqlps') {
-    if (Get-DbatoolsConfigValue -FullName Import.SqlpsCheck) {
-        Write-Warning -Message 'SQLPS or SqlServer was previously imported during this session. If you encounter weird issues with dbatools, please restart PowerShell, then import dbatools without loading SQLPS or SqlServer first.'
-        Write-Warning -Message 'To disable this message, type: Set-DbatoolsConfig -Name Import.SqlpsCheck -Value $false -PassThru | Register-DbatoolsConfig'
-    }
-}
+#requires -Version 3.0
+param(
+    [Collections.IDictionary]
+    [Alias('Options')]
+    $Option = @{ }
+)
+
+
+$start = [DateTime]::Now
+
+if (($PSVersionTable.PSVersion.Major -lt 6) -or ($PSVersionTable.Platform -and $PSVersionTable.Platform -eq 'Win32NT')) {
+    $script:isWindows = $true
+} else {
+    $script:isWindows = $false
+}
+
+if ('Sqlcollaborative.Dbatools.dbaSystem.DebugHost' -as [Type]) {
+    # If we've already got for module import,
+    [Sqlcollaborative.Dbatools.dbaSystem.DebugHost]::ImportTimeEntries.Clear() # clear it (since we're clearly re-importing)
+}
+
+#region Import helper functions
+function Import-ModuleFile {
+    <#
+    .SYNOPSIS
+        Helps import dbatools files according to configuration
+
+    .DESCRIPTION
+        Helps import dbatools files according to configuration
+        Always dotsource this function!
+
+    .PARAMETER Path
+        The full path to the file to import
+
+    .EXAMPLE
+        PS C:\> Import-ModuleFile -Path $function.FullName
+
+        Imports the file stored at '$function.FullName'
+    #>
+    [CmdletBinding()]
+    param (
+        $Path
+    )
+
+    if (-not $path) {
+        return
+    }
+
+    if ($script:doDotSource) {
+        . (Resolve-Path -Path $Path)
+    } else {
+        $txt = [IO.File]::ReadAllText((Resolve-Path -Path $Path).ProviderPath)
+        $ExecutionContext.InvokeCommand.InvokeScript($TXT, $false, [Management.Automation.Runspaces.PipelineResultTypes]::None, $null, $null)
+    }
+}
+
+function Write-ImportTime {
+    <#
+    .SYNOPSIS
+        Writes an entry to the import module time debug list
+
+    .DESCRIPTION
+        Writes an entry to the import module time debug list
+
+    .PARAMETER Text
+        The message to write
+
+    .EXAMPLE
+        PS C:\> Write-ImportTime -Text "Starting SMO Import"
+
+        Adds the message "Starting SMO Import" to the debug list
+#>
+    param (
+        [string]$Text,
+        $Timestamp = ([DateTime]::now)
+    )
+
+
+    if (-not $script:dbatools_ImportPerformance) {
+        $script:dbatools_ImportPerformance = New-Object Collections.ArrayList
+    }
+
+    if (-not ('Sqlcollaborative.Dbatools.Configuration.Config' -as [type])) {
+        $script:dbatools_ImportPerformance.AddRange(@(New-Object PSObject -Property @{ Time = $timestamp; Action = $Text }))
+    } else {
+        if ([Sqlcollaborative.Dbatools.dbaSystem.DebugHost]::ImportTimeEntries.Count -eq 0) {
+            foreach ($entry in $script:dbatools_ImportPerformance) {
+                $te = New-Object Sqlcollaborative.Dbatools.dbaSystem.StartTimeEntry($entry.Action, $entry.Time, [Management.Automation.Runspaces.Runspace]::DefaultRunspace.InstanceId)
+                [Sqlcollaborative.Dbatools.dbaSystem.DebugHost]::ImportTimeEntries.Add($te)
+            }
+            $script:dbatools_ImportPerformance.Clear()
+        }
+        $te = New-Object Sqlcollaborative.Dbatools.dbaSystem.StartTimeEntry($Text, $timestamp, ([Management.Automation.Runspaces.Runspace]::DefaultRunspace.InstanceId))
+        [Sqlcollaborative.Dbatools.dbaSystem.DebugHost]::ImportTimeEntries.Add($te)
+    }
+}
+
+Write-ImportTime -Text "Start" -Timestamp $start
+Write-ImportTime -Text "Loading import helper functions"
+#endregion Import helper functions
+
+# Not supporting the provider path at this time 2/28/2017
+if ($ExecutionContext.SessionState.Path.CurrentLocation.Drive.Name -eq 'SqlServer') {
+    Write-Warning "SQLSERVER:\ provider not supported. Please change to another directory and reload the module."
+    Write-Warning "Going to continue loading anyway, but expect issues."
+}
+
+Write-ImportTime -Text "Resolved path to not SQLSERVER PSDrive"
+
+$script:PSModuleRoot = $PSScriptRoot
+
+if ($PSVersionTable.PSEdition -and $PSVersionTable.PSEdition -ne 'Desktop') {
+    $script:core = $true
+} else {
+    $script:core = $false
+}
+
+#region Import Defines
+if ($psVersionTable.Platform -ne 'Unix' -and 'Microsoft.Win32.Registry' -as [Type]) {
+    $regType = 'Microsoft.Win32.Registry' -as [Type]
+    $hkcuNode = $regType::CurrentUser.OpenSubKey("SOFTWARE\Microsoft\WindowsPowerShell\dbatools\System")
+    if ($dbaToolsSystemNode) {
+        $userValues = @{ }
+        foreach ($v in $hkcuNode.GetValueNames()) {
+            $userValues[$v] = $hkcuNode.GetValue($v)
+        }
+        $dbatoolsSystemUserNode = $systemValues
+    }
+    $hklmNode = $regType::LocalMachine.OpenSubKey("SOFTWARE\Microsoft\WindowsPowerShell\dbatools\System")
+    if ($dbaToolsSystemNode) {
+        $systemValues = @{ }
+        foreach ($v in $hklmNode.GetValueNames()) {
+            $systemValues[$v] = $hklmNode.GetValue($v)
+        }
+        $dbatoolsSystemSystemNode = $systemValues
+    }
+} else {
+    $dbatoolsSystemUserNode = @{ }
+    $dbatoolsSystemSystemNode = @{ }
+}
+
+#region Dot Sourcing
+# Detect whether at some level dotsourcing was enforced
+$script:doDotSource = $dbatools_dotsourcemodule -or
+$dbatoolsSystemSystemNode.DoDotSource -or
+$dbatoolsSystemUserNode.DoDotSource -or
+$option.DoDotSource
+#endregion Dot Sourcing
+
+#region Copy DLL Mode
+# copy dll mode adds mess but is useful for installations using install.ps1
+$script:copyDllMode = $dbatools_copydllmode -or
+$dbatoolsSystemSystemNode.CopyDllMode -or
+$dbatoolsSystemUserNode.CopyDllMode -or
+$option.CopyDllMode
+#endregion Copy DLL Mode
+
+#region Always Compile
+$script:alwaysBuildLibrary = $dbatools_alwaysbuildlibrary -or
+$dbatoolsSystemSystemNode.AlwaysBuildLibrary -or
+$dbatoolsSystemUserNode.AlwaysBuildLibrary -or
+$option.AlwaysBuildLibrary
+#endregion Always Compile
+
+#region Serial Import
+$script:serialImport = $dbatools_serialimport -or
+$dbatoolsSystemSystemNode.SerialImport -or
+$dbatoolsSystemUserNode.SerialImport -or
+$Option.SerialImport
+#endregion Serial Import
+
+#region Multi File Import
+$script:multiFileImport = $dbatools_multiFileImport -or
+$dbatoolsSystemSystemNode.MultiFileImport -or
+$dbatoolsSystemUserNode.MultiFileImport -or
+$option.MultiFileImport
+
+
+$gitDir = $script:PSModuleRoot, '.git' -join [IO.Path]::DirectorySeparatorChar
+if ($dbatools_enabledebug -or
+    $option.Debug -or
+    $DebugPreference -ne 'silentlycontinue' -or
+    [IO.Directory]::Exists($gitDir)) {
+    $script:multiFileImport, $script:SerialImport, $script:doDotSource = $true, $true, $true
+}
+#endregion Multi File Import
+
+Write-ImportTime -Text "Validated defines"
+#endregion Import Defines
+
+if (($PSVersionTable.PSVersion.Major -le 5) -or $script:isWindows) {
+    Get-ChildItem -Path (Resolve-Path "$script:PSModuleRoot\bin\") -Filter "*.dll" -Recurse | Unblock-File -ErrorAction Ignore
+    Write-ImportTime -Text "Unblocking Files"
+}
+
+
+$script:DllRoot = (Resolve-Path -Path "$script:PSModuleRoot\bin\").ProviderPath
+
+if (-not ('Microsoft.SqlServer.Management.Smo.Server' -as [type])) {
+    . $script:psScriptRoot\internal\scripts\libraryimport.ps1
+    Write-ImportTime -Text "Starting import SMO libraries"
+}
+
+<#
+
+    Do the rest of the loading
+
+#>
+
+# This technique helps a little bit
+# https://becomelotr.wordpress.com/2017/02/13/expensive-dot-sourcing/
+
+# Load our own custom library
+# Should always come before function imports
+. $psScriptRoot\bin\library.ps1
+. $psScriptRoot\bin\typealiases.ps1
+Write-ImportTime -Text "Loading dbatools library"
+
+# Tell the library where the module is based, just in case
+[Sqlcollaborative.Dbatools.dbaSystem.SystemHost]::ModuleBase = $script:PSModuleRoot
+
+if ($script:multiFileImport) {
+    # All internal functions privately available within the toolset
+    foreach ($file in (Get-ChildItem -Path "$psScriptRoot\internal\functions\" -Recurse -Filter *.ps1)) {
+        . $file.FullName
+    }
+    Write-ImportTime -Text "Loading Internal Commands"
+
+    #    . $psScriptRoot\internal\scripts\cmdlets.ps1
+
+    Write-ImportTime -Text "Registering cmdlets"
+
+    # All exported functions
+    foreach ($file in (Get-ChildItem -Path "$script:PSModuleRoot\functions\" -Recurse -Filter *.ps1)) {
+        . $file.FullName
+    }
+    Write-ImportTime -Text "Loading Public Commands"
+
+} else {
+    #    . $psScriptRoot\internal\scripts\cmdlets.ps1
+
+    . $psScriptRoot\allcommands.ps1
+    #. (Resolve-Path -Path "$script:PSModuleRoot\allcommands.ps1")
+    Write-ImportTime -Text "Loading Public and Private Commands"
+
+    Write-ImportTime -Text "Registering cmdlets"
+}
+
+# Load configuration system
+# Should always go after library and path setting
+. $psScriptRoot\internal\configurations\configuration.ps1
+Write-ImportTime -Text "Configuration System"
+
+# Resolving the path was causing trouble when it didn't exist yet
+# Not converting the path separators based on OS was also an issue.
+if (-not ([Sqlcollaborative.Dbatools.Message.LogHost]::LoggingPath)) {
+    [Sqlcollaborative.Dbatools.Message.LogHost]::LoggingPath = Join-DbaPath $script:AppData "PowerShell" "dbatools"
+}
+
+# Run all optional code
+# Note: Each optional file must include a conditional governing whether it's run at all.
+# Validations were moved into the other files, in order to prevent having to update dbatools.psm1 every time
+# 96ms
+foreach ($file in (Get-ChildItem -Path "$script:PSScriptRoot\optional" -filter *.ps1)) {
+    . $file.FullName
+}
+Write-ImportTime -Text "Loading Optional Commands"
+
+# Process TEPP parameters
+. $psScriptRoot\internal\scripts\insertTepp.ps1
+Write-ImportTime -Text "Loading TEPP"
+
+
+# Process transforms
+. $psScriptRoot\internal\scripts\message-transforms.ps1
+Write-ImportTime -Text "Loading Message Transforms"
+
+# Load scripts that must be individually run at the end #
+#-------------------------------------------------------#
+
+# Start the logging system (requires the configuration system up and running)
+. $psScriptRoot\internal\scripts\logfilescript.ps1
+Write-ImportTime -Text "Script: Logging"
+
+# Start the tepp asynchronous update system (requires the configuration system up and running)
+. $psScriptRoot\internal\scripts\updateTeppAsync.ps1
+Write-ImportTime -Text "Script: Asynchronous TEPP Cache"
+
+# Start the maintenance system (requires pretty much everything else already up and running)
+. $psScriptRoot\internal\scripts\dbatools-maintenance.ps1
+Write-ImportTime -Text "Script: Maintenance"
+
+#region Aliases
+# Leave forever
+$forever = @{
+    'Get-DbaRegisteredServer' = 'Get-DbaRegServer'
+    'Attach-DbaDatabase'      = 'Mount-DbaDatabase'
+    'Detach-DbaDatabase'      = 'Dismount-DbaDatabase'
+    'Start-SqlMigration'      = 'Start-DbaMigration'
+    'Write-DbaDataTable'      = 'Write-DbaDbTableData'
+    'Get-DbaDbModule'         = 'Get-DbaModule'
+}
+foreach ($_ in $forever.GetEnumerator()) {
+    Set-Alias -Name $_.Key -Value $_.Value
+}
+#endregion Aliases
+
+#region Post-Import Cleanup
+Write-ImportTime -Text "Loading Aliases"
+
+# region Commands
+$script:xplat = @(
+    'Start-DbaMigration',
+    'Copy-DbaDatabase',
+    'Copy-DbaLogin',
+    'Copy-DbaAgentServer',
+    'Copy-DbaSpConfigure',
+    'Copy-DbaDbMail',
+    'Copy-DbaDbAssembly',
+    'Copy-DbaAgentSchedule',
+    'Copy-DbaAgentOperator',
+    'Copy-DbaAgentJob',
+    'Copy-DbaCustomError',
+    'Copy-DbaInstanceAuditSpecification',
+    'Copy-DbaEndpoint',
+    'Copy-DbaInstanceAudit',
+    'Copy-DbaServerRole',
+    'Copy-DbaResourceGovernor',
+    'Copy-DbaXESession',
+    'Copy-DbaInstanceTrigger',
+    'Copy-DbaRegServer',
+    'Copy-DbaSysDbUserObject',
+    'Copy-DbaAgentProxy',
+    'Copy-DbaAgentAlert',
+    'Copy-DbaStartupProcedure',
+    'Get-DbaDbDetachedFileInfo',
+    'Copy-DbaAgentJobCategory',
+    'Test-DbaPath',
+    'Export-DbaLogin',
+    'Watch-DbaDbLogin',
+    'Expand-DbaDbLogFile',
+    'Test-DbaMigrationConstraint',
+    'Test-DbaNetworkLatency',
+    'Find-DbaDbDuplicateIndex',
+    'Remove-DbaDatabaseSafely',
+    'Set-DbaTempdbConfig',
+    'Test-DbaTempdbConfig',
+    'Repair-DbaDbOrphanUser',
+    'Remove-DbaDbOrphanUser',
+    'Find-DbaDbUnusedIndex',
+    'Get-DbaDbSpace',
+    'Test-DbaDbOwner',
+    'Set-DbaDbOwner',
+    'Test-DbaAgentJobOwner',
+    'Set-DbaAgentJobOwner',
+    'Measure-DbaDbVirtualLogFile',
+    'Get-DbaDbRestoreHistory',
+    'Get-DbaTcpPort',
+    'Test-DbaDbCompatibility',
+    'Test-DbaDbCollation',
+    'Test-DbaConnectionAuthScheme',
+    'Test-DbaInstanceName',
+    'Repair-DbaInstanceName',
+    'Stop-DbaProcess',
+    'Find-DbaOrphanedFile',
+    'Get-DbaAvailabilityGroup',
+    'Get-DbaLastGoodCheckDb',
+    'Get-DbaProcess',
+    'Get-DbaRunningJob',
+    'Set-DbaMaxDop',
+    'Test-DbaDbRecoveryModel',
+    'Test-DbaMaxDop',
+    'Remove-DbaBackup',
+    'Get-DbaPermission',
+    'Get-DbaLastBackup',
+    'Connect-DbaInstance',
+    'Get-DbaDbBackupHistory',
+    'Read-DbaBackupHeader',
+    'Test-DbaLastBackup',
+    'Get-DbaMaxMemory',
+    'Set-DbaMaxMemory',
+    'Get-DbaDbSnapshot',
+    'Remove-DbaDbSnapshot',
+    'Get-DbaDbRoleMember',
+    'Get-DbaServerRoleMember',
+    'Resolve-DbaNetworkName',
+    'Export-DbaAvailabilityGroup',
+    'Write-DbaDbTableData',
+    'New-DbaDbSnapshot',
+    'Restore-DbaDbSnapshot',
+    'Get-DbaInstanceTrigger',
+    'Get-DbaDbTrigger',
+    'Get-DbaDbState',
+    'Set-DbaDbState',
+    'Get-DbaHelpIndex',
+    'Get-DbaAgentAlert',
+    'Get-DbaAgentOperator',
+    'Get-DbaSpConfigure',
+    'Rename-DbaLogin',
+    'Find-DbaAgentJob',
+    'Find-DbaDatabase',
+    'Get-DbaXESession',
+    'Export-DbaXESession',
+    'Test-DbaOptimizeForAdHoc',
+    'Find-DbaStoredProcedure',
+    'Measure-DbaBackupThroughput',
+    'Get-DbaDatabase',
+    'Find-DbaUserObject',
+    'Get-DbaDependency',
+    'Find-DbaCommand',
+    'Backup-DbaDatabase',
+    'New-DbaDirectory',
+    'Get-DbaDbQueryStoreOption',
+    'Set-DbaDbQueryStoreOption',
+    'Restore-DbaDatabase',
+    'Copy-DbaDbQueryStoreOption',
+    'Get-DbaExecutionPlan',
+    'Export-DbaExecutionPlan',
+    'Set-DbaSpConfigure',
+    'Test-DbaIdentityUsage',
+    'Get-DbaDbAssembly',
+    'Get-DbaAgentJob',
+    'Get-DbaCustomError',
+    'Get-DbaCredential',
+    'Get-DbaBackupDevice',
+    'Get-DbaAgentProxy',
+    'Get-DbaDbEncryption',
+    'Remove-DbaDatabase',
+    'Get-DbaQueryExecutionTime',
+    'Get-DbaTempdbUsage',
+    'Find-DbaDbGrowthEvent',
+    'Test-DbaLinkedServerConnection',
+    'Get-DbaDbFile',
+    'Read-DbaTransactionLog',
+    'Get-DbaDbTable',
+    'Invoke-DbaDbShrink',
+    'Get-DbaEstimatedCompletionTime',
+    'Get-DbaLinkedServer',
+    'New-DbaAgentJob',
+    'Get-DbaLogin',
+    'New-DbaScriptingOption',
+    'Save-DbaDiagnosticQueryScript',
+    'Invoke-DbaDiagnosticQuery',
+    'Export-DbaDiagnosticQuery',
+    'Invoke-DbaWhoIsActive',
+    'Set-DbaAgentJob',
+    'Remove-DbaAgentJob',
+    'New-DbaAgentJobStep',
+    'Set-DbaAgentJobStep',
+    'Remove-DbaAgentJobStep',
+    'New-DbaAgentSchedule',
+    'Set-DbaAgentSchedule',
+    'Remove-DbaAgentSchedule',
+    'Backup-DbaDbCertificate',
+    'Get-DbaDbCertificate',
+    'Get-DbaEndpoint',
+    'Get-DbaDbMasterKey',
+    'Get-DbaSchemaChangeHistory',
+    'Get-DbaInstanceAudit',
+    'Get-DbaInstanceAuditSpecification',
+    'Get-DbaProductKey',
+    'Get-DbatoolsLog',
+    'Restore-DbaDbCertificate',
+    'New-DbaDbCertificate',
+    'New-DbaDbMasterKey',
+    'New-DbaServiceMasterKey',
+    'Remove-DbaDbCertificate',
+    'Remove-DbaDbMasterKey',
+    'New-DbaConnectionStringBuilder',
+    'Get-DbaInstanceProperty',
+    'Get-DbaInstanceUserOption',
+    'New-DbaConnectionString',
+    'Get-DbaAgentSchedule',
+    'Read-DbaTraceFile',
+    'Get-DbaInstanceInstallDate',
+    'Backup-DbaDbMasterKey',
+    'Get-DbaAgentJobHistory',
+    'Get-DbaMaintenanceSolutionLog',
+    'Invoke-DbaDbLogShipRecovery',
+    'Find-DbaTrigger',
+    'Find-DbaView',
+    'Invoke-DbaDbUpgrade',
+    'Get-DbaDbUser',
+    'Get-DbaAgentLog',
+    'Get-DbaDbMailLog',
+    'Get-DbaDbMailHistory',
+    'Get-DbaDbView',
+    'Get-DbaDbUdf',
+    'Get-DbaDbPartitionFunction',
+    'Get-DbaDbPartitionScheme',
+    'Get-DbaDefaultPath',
+    'Get-DbaDbStoredProcedure',
+    'Test-DbaDbCompression',
+    'Mount-DbaDatabase',
+    'Dismount-DbaDatabase',
+    'Get-DbaAgReplica',
+    'Get-DbaAgDatabase',
+    'Get-DbaModule',
+    'Sync-DbaLoginPermission',
+    'New-DbaCredential',
+    'Get-DbaFile',
+    'Set-DbaDbCompression',
+    'Get-DbaTraceFlag',
+    'Invoke-DbaCycleErrorLog',
+    'Get-DbaAvailableCollation',
+    'Get-DbaUserPermission',
+    'Get-DbaAgHadr',
+    'Find-DbaSimilarTable',
+    'Get-DbaTrace',
+    'Get-DbaSuspectPage',
+    'Get-DbaWaitStatistic',
+    'Clear-DbaWaitStatistics',
+    'Get-DbaTopResourceUsage',
+    'New-DbaLogin',
+    'Get-DbaAgListener',
+    'Invoke-DbaDbClone',
+    'Disable-DbaTraceFlag',
+    'Enable-DbaTraceFlag',
+    'Start-DbaAgentJob',
+    'Stop-DbaAgentJob',
+    'New-DbaAgentProxy',
+    'Test-DbaDbLogShipStatus',
+    'Get-DbaXESessionTarget',
+    'New-DbaXESmartTargetResponse',
+    'New-DbaXESmartTarget',
+    'Get-DbaDbVirtualLogFile',
+    'Get-DbaBackupInformation',
+    'Start-DbaXESession',
+    'Stop-DbaXESession',
+    'Set-DbaDbRecoveryModel',
+    'Get-DbaDbRecoveryModel',
+    'Get-DbaWaitingTask',
+    'Remove-DbaDbUser',
+    'Get-DbaDump',
+    'Invoke-DbaAdvancedRestore',
+    'Format-DbaBackupInformation',
+    'Get-DbaAgentJobStep',
+    'Test-DbaBackupInformation',
+    'Invoke-DbaBalanceDataFiles',
+    'Select-DbaBackupInformation',
+    'Publish-DbaDacPackage',
+    'Copy-DbaDbTableData',
+    'Invoke-DbaQuery',
+    'Remove-DbaLogin',
+    'Get-DbaAgentJobCategory',
+    'New-DbaAgentJobCategory',
+    'Remove-DbaAgentJobCategory',
+    'Set-DbaAgentJobCategory',
+    'Get-DbaServerRole',
+    'Find-DbaBackup',
+    'Remove-DbaXESession',
+    'New-DbaXESession',
+    'Get-DbaXEStore',
+    'New-DbaXESmartTableWriter',
+    'New-DbaXESmartReplay',
+    'New-DbaXESmartEmail',
+    'New-DbaXESmartQueryExec',
+    'Start-DbaXESmartTarget',
+    'Get-DbaDbOrphanUser',
+    'Get-DbaOpenTransaction',
+    'Get-DbaDbLogShipError',
+    'Test-DbaBuild',
+    'Get-DbaXESessionTemplate',
+    'ConvertTo-DbaXESession',
+    'Start-DbaTrace',
+    'Stop-DbaTrace',
+    'Remove-DbaTrace',
+    'Set-DbaLogin',
+    'Copy-DbaXESessionTemplate',
+    'Get-DbaXEObject',
+    'ConvertTo-DbaDataTable',
+    'Find-DbaDbDisabledIndex',
+    'Get-DbaXESmartTarget',
+    'Remove-DbaXESmartTarget',
+    'Stop-DbaXESmartTarget',
+    'Get-DbaRegServerGroup',
+    'New-DbaDbUser',
+    'Measure-DbaDiskSpaceRequirement',
+    'New-DbaXESmartCsvWriter',
+    'Invoke-DbaXeReplay',
+    'Find-DbaInstance',
+    'Test-DbaDiskSpeed',
+    'Get-DbaDbExtentDiff',
+    'Read-DbaAuditFile',
+    'Get-DbaDbCompression',
+    'Invoke-DbaDbDecryptObject',
+    'Get-DbaDbForeignKey',
+    'Get-DbaDbCheckConstraint',
+    'Set-DbaAgentAlert',
+    'Get-DbaWaitResource',
+    'Get-DbaDbPageInfo',
+    'Get-DbaConnection',
+    'Test-DbaLoginPassword',
+    'Get-DbaErrorLogConfig',
+    'Set-DbaErrorLogConfig',
+    'Get-DbaPlanCache',
+    'Clear-DbaPlanCache',
+    'ConvertTo-DbaTimeline',
+    'Get-DbaDbMail',
+    'Get-DbaDbMailAccount',
+    'Get-DbaDbMailProfile',
+    'Get-DbaDbMailConfig',
+    'Get-DbaDbMailServer',
+    'New-DbaDbMailServer',
+    'New-DbaDbMailAccount',
+    'New-DbaDbMailProfile',
+    'Get-DbaResourceGovernor',
+    'Get-DbaRgResourcePool',
+    'Get-DbaRgWorkloadGroup',
+    'Get-DbaRgClassifierFunction',
+    'Export-DbaInstance',
+    'Invoke-DbatoolsRenameHelper',
+    'Measure-DbatoolsImport',
+    'Get-DbaDeprecatedFeature',
+    'Test-DbaDeprecatedFeature'
+    'Get-DbaDbFeatureUsage',
+    'Stop-DbaEndpoint',
+    'Start-DbaEndpoint',
+    'Set-DbaDbMirror',
+    'Repair-DbaDbMirror',
+    'Remove-DbaEndpoint',
+    'Remove-DbaDbMirrorMonitor',
+    'Remove-DbaDbMirror',
+    'New-DbaEndpoint',
+    'Invoke-DbaDbMirroring',
+    'Invoke-DbaDbMirrorFailover',
+    'Get-DbaDbMirrorMonitor',
+    'Get-DbaDbMirror',
+    'Add-DbaDbMirrorMonitor',
+    'Test-DbaEndpoint',
+    'Get-DbaDbSharePoint',
+    'Get-DbaDbMemoryUsage',
+    'Clear-DbaLatchStatistics',
+    'Get-DbaCpuRingBuffer',
+    'Get-DbaIoLatency',
+    'Get-DbaLatchStatistic',
+    'Get-DbaSpinLockStatistic',
+    'Add-DbaAgDatabase',
+    'Add-DbaAgListener',
+    'Add-DbaAgReplica',
+    'Grant-DbaAgPermission',
+    'Invoke-DbaAgFailover',
+    'Join-DbaAvailabilityGroup',
+    'New-DbaAvailabilityGroup',
+    'Remove-DbaAgDatabase',
+    'Remove-DbaAgListener',
+    'Remove-DbaAvailabilityGroup',
+    'Revoke-DbaAgPermission',
+    'Get-DbaDbCompatibility',
+    'Set-DbaDbCompatibility',
+    'Invoke-DbatoolsFormatter',
+    'Remove-DbaAgReplica',
+    'Resume-DbaAgDbDataMovement',
+    'Set-DbaAgListener',
+    'Set-DbaAgReplica',
+    'Set-DbaAvailabilityGroup',
+    'Set-DbaEndpoint',
+    'Suspend-DbaAgDbDataMovement',
+    'Sync-DbaAvailabilityGroup',
+    'Get-DbaMemoryCondition',
+    'Remove-DbaDbBackupRestoreHistory',
+    'New-DbaDatabase'
+    'New-DbaDacOption',
+    'Get-DbaDbccHelp',
+    'Get-DbaDbccMemoryStatus',
+    'Get-DbaDbccProcCache',
+    'Get-DbaDbccUserOption',
+    'Get-DbaAgentServer',
+    'Set-DbaAgentServer',
+    'Invoke-DbaDbccFreeCache'
+    'Export-DbatoolsConfig',
+    'Import-DbatoolsConfig',
+    'Reset-DbatoolsConfig',
+    'Unregister-DbatoolsConfig',
+    'Join-DbaPath',
+    'Resolve-DbaPath',
+    'Import-DbaCsv',
+    'Invoke-DbaDbDataMasking',
+    'New-DbaDbMaskingConfig',
+    'Get-DbaDbccSessionBuffer',
+    'Get-DbaDbccStatistic',
+    'Get-DbaDbDbccOpenTran',
+    'Invoke-DbaDbccDropCleanBuffer',
+    'Invoke-DbaDbDbccCheckConstraint',
+    'Invoke-DbaDbDbccCleanTable',
+    'Invoke-DbaDbDbccUpdateUsage',
+    'Get-DbaDbIdentity',
+    'Set-DbaDbIdentity',
+    'Get-DbaRegServer',
+    'Get-DbaRegServerStore',
+    'Add-DbaRegServer',
+    'Add-DbaRegServerGroup',
+    'Export-DbaRegServer',
+    'Import-DbaRegServer',
+    'Move-DbaRegServer',
+    'Move-DbaRegServerGroup',
+    'Remove-DbaRegServer',
+    'Remove-DbaRegServerGroup',
+    # Config system
+    'Get-DbatoolsConfig',
+    'Get-DbatoolsConfigValue',
+    'Set-DbatoolsConfig',
+    'Register-DbatoolsConfig',
+    # Data generator
+    'New-DbaDbDataGeneratorConfig',
+    'Invoke-DbaDbDataGenerator',
+    'Get-DbaRandomizedValue',
+    'Get-DbaRandomizedDatasetTemplate',
+    'Get-DbaRandomizedDataset',
+    'Get-DbaRandomizedType',
+    'Export-DbaDbTableData',
+    'Backup-DbaServiceMasterKey',
+    'Invoke-DbaDbPiiScan',
+    'New-DbaAzAccessToken',
+    'Add-DbaDbRoleMember',
+    'Disable-DbaStartupProcedure',
+    'Enable-DbaStartupProcedure',
+    'Get-DbaDbFilegroup',
+    'Get-DbaDbObjectTrigger',
+    'Get-DbaStartupProcedure',
+    'Get-DbatoolsChangeLog',
+    'Get-DbaXESessionTargetFile',
+    'Get-DbaDbRole',
+    'New-DbaDbRole',
+    'New-DbaDbTable',
+    'New-DbaDiagnosticAdsNotebook',
+    'New-DbaServerRole',
+    'Remove-DbaDbRole',
+    'Remove-DbaDbRoleMember',
+    'Remove-DbaServerRole',
+    'Test-DbaDbDataGeneratorConfig',
+    'Test-DbaDbDataMaskingConfig',
+    'Get-DbaAgentAlertCategory',
+    'New-DbaAgentAlertCategory',
+    'Remove-DbaAgentAlertCategory',
+    'Save-DbaKbUpdate',
+    'Get-DbaKbUpdate',
+    'Get-DbaDbLogSpace',
+    'Export-DbaDbRole',
+    'Export-DbaServerRole',
+    'Get-DbaBuildReference',
+    'Install-DbaWhoIsActive',
+    'Add-DbaServerRoleMember'
+)
+
+$script:noncoresmo = @(
+    # SMO issues
+    'Export-DbaUser',
+    'Get-DbaSsisExecutionHistory',
+    'Get-DbaRepDistributor',
+    'Copy-DbaPolicyManagement',
+    'Copy-DbaDataCollector',
+    'Copy-DbaSsisCatalog',
+    'New-DbaSsisCatalog',
+    'Get-DbaSsisEnvironmentVariable',
+    'Get-DbaPbmCategory',
+    'Get-DbaPbmCategorySubscription',
+    'Get-DbaPbmCondition',
+    'Get-DbaPbmObjectSet',
+    'Get-DbaPbmPolicy',
+    'Get-DbaPbmStore',
+    'Get-DbaRepPublication',
+    'Test-DbaRepLatency',
+    'Export-DbaRepServerSetting',
+    'Install-DbaWhoIsActive',
+    'Get-DbaRepServer'
+)
+$script:windowsonly = @(
+    # solvable filesystem issues or other workarounds
+    'Copy-DbaBackupDevice',
+    'Install-DbaSqlWatch',
+    'Uninstall-DbaSqlWatch',
+    'Get-DbaRegistryRoot',
+    'Install-DbaMaintenanceSolution',
+    'New-DbatoolsSupportPackage',
+    'Export-DbaScript',
+    'Get-DbaAgentJobOutputFile',
+    'Set-DbaAgentJobOutputFile',
+    'New-DbaDacProfile',
+    'Import-DbaXESessionTemplate',
+    'Export-DbaXESessionTemplate',
+    'Import-DbaSpConfigure',
+    'Export-DbaSpConfigure',
+    'Update-Dbatools',
+    'Install-DbaFirstResponderKit',
+    'Read-DbaXEFile',
+    'Watch-DbaXESession',
+    'Test-DbaMaxMemory', # can be fixed by not testing remote when linux is detected
+    'Rename-DbaDatabase', # can maybebe fixed by not remoting when linux is detected
+    # CM and Windows functions
+    'Install-DbaInstance',
+    'Invoke-DbaAdvancedInstall',
+    'Update-DbaInstance',
+    'Invoke-DbaAdvancedUpdate',
+    'Invoke-DbaPfRelog',
+    'Get-DbaPfDataCollectorCounter',
+    'Get-DbaPfDataCollectorCounterSample',
+    'Get-DbaPfDataCollector',
+    'Get-DbaPfDataCollectorSet',
+    'Start-DbaPfDataCollectorSet',
+    'Stop-DbaPfDataCollectorSet',
+    'Export-DbaPfDataCollectorSetTemplate',
+    'Get-DbaPfDataCollectorSetTemplate',
+    'Import-DbaPfDataCollectorSetTemplate',
+    'Remove-DbaPfDataCollectorSet',
+    'Add-DbaPfDataCollectorCounter',
+    'Remove-DbaPfDataCollectorCounter',
+    'Get-DbaPfAvailableCounter',
+    'Export-DbaXECsv',
+    'Get-DbaOperatingSystem',
+    'Get-DbaComputerSystem',
+    'Set-DbaPrivilege',
+    'Set-DbaTcpPort',
+    'Set-DbaCmConnection',
+    'Get-DbaUptime',
+    'Get-DbaMemoryUsage',
+    'Clear-DbaConnectionPool',
+    'Get-DbaLocaleSetting',
+    'Get-DbaFilestream',
+    'Enable-DbaFilestream',
+    'Disable-DbaFilestream',
+    'Get-DbaCpuUsage',
+    'Get-DbaPowerPlan',
+    'Get-DbaWsfcAvailableDisk',
+    'Get-DbaWsfcCluster',
+    'Get-DbaWsfcDisk',
+    'Get-DbaWsfcNetwork',
+    'Get-DbaWsfcNetworkInterface',
+    'Get-DbaWsfcNode',
+    'Get-DbaWsfcResource',
+    'Get-DbaWsfcResourceType',
+    'Get-DbaWsfcRole',
+    'Get-DbaWsfcSharedVolume',
+    'Export-DbaCredential',
+    'Export-DbaLinkedServer',
+    'Get-DbaFeature',
+    'Update-DbaServiceAccount',
+    'Remove-DbaClientAlias',
+    'Disable-DbaAgHadr',
+    'Enable-DbaAgHadr',
+    'Stop-DbaService',
+    'Start-DbaService',
+    'Restart-DbaService',
+    'New-DbaClientAlias',
+    'Get-DbaClientAlias',
+    'Remove-DbaNetworkCertificate',
+    'Enable-DbaForceNetworkEncryption',
+    'Disable-DbaForceNetworkEncryption',
+    'Get-DbaForceNetworkEncryption',
+    'Disable-DbaHideInstance',
+    'Enable-DbaHideInstance',
+    'Remove-DbaComputerCertificate',
+    'New-DbaComputerCertificate',
+    'Get-DbaComputerCertificate',
+    'Add-DbaComputerCertificate',
+    'Backup-DbaComputerCertificate',
+    'Get-DbaNetworkCertificate',
+    'Set-DbaNetworkCertificate',
+    'Invoke-DbaDbLogShipping',
+    'New-DbaCmConnection',
+    'Get-DbaCmConnection',
+    'Remove-DbaCmConnection',
+    'Test-DbaCmConnection',
+    'Get-DbaCmObject',
+    'Set-DbaStartupParameter',
+    'Get-DbaNetworkActivity',
+    'Get-DbaInstanceProtocol',
+    'Install-DbatoolsWatchUpdate',
+    'Uninstall-DbatoolsWatchUpdate',
+    'Watch-DbatoolsUpdate',
+    'Get-DbaPrivilege',
+    'Get-DbaMsdtc',
+    'Get-DbaPageFileSetting',
+    'Copy-DbaCredential',
+    'Test-DbaConnection',
+    'Reset-DbaAdmin',
+    'Copy-DbaLinkedServer',
+    'Get-DbaDiskSpace',
+    'Test-DbaDiskAllocation',
+    'Test-DbaPowerPlan',
+    'Set-DbaPowerPlan',
+    'Test-DbaDiskAlignment',
+    'Get-DbaStartupParameter',
+    'Get-DbaSpn',
+    'Test-DbaSpn',
+    'Set-DbaSpn',
+    'Remove-DbaSpn',
+    'Get-DbaService',
+    'Get-DbaClientProtocol',
+    'Get-DbaWindowsLog',
+    # WPF
+    'Show-DbaInstanceFileSystem',
+    'Show-DbaDbList',
+    # AD?
+    'Test-DbaWindowsLogin',
+    'Find-DbaLoginInGroup',
+    # 3rd party non-core DLL or exe
+    'Export-DbaDacPackage', # relies on sqlpackage.exe
+    # Unknown
+    'Get-DbaErrorLog',
+    'Get-DbaManagementObject',
+    'Test-DbaManagementObject'
+)
+
+# If a developer or appveyor calls the psm1 directly, they want all functions
+# So do not explicity export because everything else is then implicity excluded
+if (-not $script:multiFileImport) {
+    $exports =
+    @(if (($PSVersionTable.Platform)) {
+            if ($PSVersionTable.Platform -ne "Win32NT") {
+                $script:xplat
+            } else {
+                $script:xplat
+                $script:windowsonly
+            }
+        } else {
+            $script:xplat
+
+            $script:windowsonly
+            $script:noncoresmo
+        })
+
+    $aliasExport = @(
+        foreach ($k in $script:Renames.Keys) {
+            $k
+        }
+        foreach ($k in $script:Forever.Keys) {
+            $k
+        }
+    )
+
+    Export-ModuleMember -Alias $aliasExport -Function $exports -Cmdlet Select-DbaObject, Set-DbatoolsConfig
+
+    Write-ImportTime -Text "Exported module member"
+} else {
+    Export-ModuleMember -Alias * -Function * -Cmdlet *
+}
+
+$timeout = 20000
+$timeSpent = 0
+while ($script:smoRunspace.Runspace.RunspaceAvailability -eq 'Busy') {
+    [Threading.Thread]::Sleep(10)
+    $timeSpent = $timeSpent + 50
+
+    if ($timeSpent -ge $timeout) {
+        Write-Warning @"
+The module import has hit a timeout while waiting for some background tasks to finish.
+This may result in some commands not working as intended.
+This should not happen under reasonable circumstances, please file an issue at:
+https://github.com/sqlcollaborative/dbatools/issues
+Or contact us directly in the #dbatools channel of the SQL Server Community Slack Channel:
+https://dbatools.io/slack/
+Timeout waiting for temporary runspaces reached! The Module import will complete, but some things may not work as intended
+"@
+        $global:smoRunspace = $script:smoRunspace
+        break
+    }
+}
+
+if ($script:smoRunspace) {
+    $script:smoRunspace.Runspace.Close()
+    $script:smoRunspace.Runspace.Dispose()
+    $script:smoRunspace.Dispose()
+    $script:smoRunspace = $null
+}
+Write-ImportTime -Text "Waiting for runspaces to finish"
+$myInv = $MyInvocation
+if ($option.LoadTypes -or
+    ($myInv.Line -like '*.psm1*' -and
+        (-not (Get-TypeData -TypeName Microsoft.SqlServer.Management.Smo.Server)
+        ))) {
+    Update-TypeData -AppendPath (Resolve-Path -Path "$script:PSModuleRoot\xml\dbatools.Types.ps1xml")
+    Write-ImportTime -Text "Loaded type extensions"
+}
+#. Import-ModuleFile "$script:PSModuleRoot\bin\type-extensions.ps1"
+#Write-ImportTime -Text "Loaded type extensions"
+
+$td = (Get-TypeData -TypeName Microsoft.SqlServer.Management.Smo.Server)
+[Sqlcollaborative.Dbatools.dbaSystem.SystemHost]::ModuleImported = $true;
+$loadedModuleNames = Get-Module | Select-Object -ExpandProperty Name
+if ($loadedModuleNames -contains 'sqlserver' -or $loadedModuleNames -contains 'sqlps') {
+    if (Get-DbatoolsConfigValue -FullName Import.SqlpsCheck) {
+        Write-Warning -Message 'SQLPS or SqlServer was previously imported during this session. If you encounter weird issues with dbatools, please restart PowerShell, then import dbatools without loading SQLPS or SqlServer first.'
+        Write-Warning -Message 'To disable this message, type: Set-DbatoolsConfig -Name Import.SqlpsCheck -Value $false -PassThru | Register-DbatoolsConfig'
+    }
+}
 #endregion Post-Import Cleanup