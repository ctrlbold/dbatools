#ValidationTags#Messaging,FlowControl,Pipeline,CodeStyle#
function Get-DbaAgReplica {
<#
    .SYNOPSIS
        Outputs the Availability Group(s)' Replica object found on the server.
        
    .DESCRIPTION
        Default view provides most common set of properties for information on the Availability Group(s)' Replica.
        
    .PARAMETER SqlInstance
<<<<<<< HEAD
        The SQL Server instance. Server version must be SQL Server version 2012 or higher.
        
=======
        The target SQL Server instance or instances. Server version must be SQL Server version 2012 or higher.

>>>>>>> 6cef68c5
    .PARAMETER SqlCredential
        Login to the target instance using alternative credentials. Windows and SQL Authentication supported. Accepts credential objects (Get-Credential)
        
    .PARAMETER AvailabilityGroup
        Specify the Availability Group name that you want to get information on.
        
    .PARAMETER Replica
        Specify the replica to pull information on, is dependent up name that you want to get information on.
        
    .PARAMETER Role
        Filter results by role (Primary, Secondary, Resolving, Unknown).
        
    .PARAMETER InputObject
        Enables piping from Get-DbaAvailabilityGroup.
    
    .PARAMETER EnableException
        By default, when something goes wrong we try to catch it, interpret it and give you a friendly warning message.
        This avoids overwhelming you with "sea of red" exceptions, but is inconvenient because it basically disables advanced scripting.
        Using this switch turns this "nice by default" feature off and enables you to catch exceptions with your own try/catch.
        
    .NOTES
        Tags: AG, AvailabilityGroup, Replica, HA
        Author: Shawn Melton (@wsmelton) | Chrissy LeMaire (@ctrlb)
        
        Website: https://dbatools.io
        Copyright: (c) 2018 by dbatools, licensed under MIT
        License: MIT https://opensource.org/licenses/MIT
        
    .LINK
        https://dbatools.io/Get-DbaAgReplica
        
    .EXAMPLE
        PS C:\> Get-DbaAgReplica -SqlInstance sqlserver2014a
        
        Returns basic information on all the Availability Group(s) replica(s) found on sqlserver2014a
        
    .EXAMPLE
        PS C:\> Get-DbaAgReplica -SqlInstance sqlserver2014a -AvailabilityGroup AG-a
        
        Shows basic information on the replica(s) found on Availability Group AG-a on sqlserver2014a
        
    .EXAMPLE
        PS C:\> Get-DbaAgReplica -SqlInstance sqlserver2014a -AvailabilityGroup AG-a -Role Primary
        
        Shows basic information on the primary replica for AG-a on sqlserver2014a
        
    .EXAMPLE
        Get-DbaAgReplica -SqlInstance sqlserver2014a | Select-Object *
        
        PS C:\> Returns full object properties on all Availability Group(s) replica(s) on sqlserver2014a
#>
    [CmdletBinding()]
    param (
        [Alias("ServerInstance", "SqlServer")]
        [DbaInstanceParameter[]]$SqlInstance,
        [PSCredential]$SqlCredential,
        [string[]]$AvailabilityGroup,
        [string[]]$Replica,
        [ValidateSet('Primary', 'Secondary', 'Resolving', 'Unknown')]
        [string[]]$Role,
        [parameter(ValueFromPipeline)]
        [Microsoft.SqlServer.Management.Smo.AvailabilityGroup[]]$InputObject,
        [switch]$EnableException
    )
    process {
        foreach ($instance in $SqlInstance) {
            try {
                $server = Connect-SqlInstance -SqlInstance $instance -SqlCredential $SqlCredential -MinimumVersion 11
            }
            catch {
                Stop-Function -Message "Failure" -Category ConnectionError -ErrorRecord $_ -Target $instance -Continue
            }
            
            if ($server.IsHadrEnabled -eq $false) {
                Stop-Function -Message "Availability Group (HADR) is not configured for the instance: $instance" -Target $instance -Continue
            }
            
            $ags = $server.AvailabilityGroups
            if ($AvailabilityGroup) {
                $ags = $ags | Where-Object Name -in $AvailabilityGroup
                
            }
            $InputObject += $ags
        }
        
        foreach ($ag in $InputObject) {
            $replicas = $ag.AvailabilityReplicas
            $server = $ag.Parent
            
            if ($Replica) {
                $replicas = $replicas | Where-Object Name -in $Name
            }
            
            foreach ($currentReplica in $replicas) {
                if ($Role -and $currentReplica.Role.Name -notmatch $Role) {
                    continue
                }
                
                Add-Member -Force -InputObject $currentReplica -MemberType NoteProperty -Name ComputerName -value $server.ComputerName
                Add-Member -Force -InputObject $currentReplica -MemberType NoteProperty -Name InstanceName -value $server.ServiceName
                Add-Member -Force -InputObject $currentReplica -MemberType NoteProperty -Name SqlInstance -value $server.DomainInstanceName
                
                $defaults = 'ComputerName', 'InstanceName', 'SqlInstance', 'Parent as AvailabilityGroup', 'Name as Replica', 'Role', 'ConnectionState', 'RollupSynchronizationState', 'AvailabilityMode', 'BackupPriority', 'EndpointUrl', 'SessionTimeout', 'FailoverMode', 'ReadonlyRoutingList'
                Select-DefaultView -InputObject $currentReplica -Property $defaults
            }
        }
    }
}<|MERGE_RESOLUTION|>--- conflicted
+++ resolved
@@ -8,13 +8,8 @@
         Default view provides most common set of properties for information on the Availability Group(s)' Replica.
         
     .PARAMETER SqlInstance
-<<<<<<< HEAD
-        The SQL Server instance. Server version must be SQL Server version 2012 or higher.
-        
-=======
         The target SQL Server instance or instances. Server version must be SQL Server version 2012 or higher.
 
->>>>>>> 6cef68c5
     .PARAMETER SqlCredential
         Login to the target instance using alternative credentials. Windows and SQL Authentication supported. Accepts credential objects (Get-Credential)
         
