--- conflicted
+++ resolved
@@ -1,4 +1,4 @@
-﻿#ValidationTags#Messaging,FlowControl,Pipeline,CodeStyle#
+#ValidationTags#Messaging,FlowControl,Pipeline,CodeStyle#
 function Remove-DbaDbCertificate {
 <#
     .SYNOPSIS
@@ -8,7 +8,7 @@
         Deletes specified database certificate
 
     .PARAMETER SqlInstance
-        The target SQL Server instance or instances.
+        The SQL Server to create the certificates on.
 
     .PARAMETER SqlCredential
         Allows you to login to SQL Server using alternative credentials.
@@ -88,21 +88,6 @@
                 catch {
                     Stop-Function -Message "Failed to drop certificate named $cert from $db on $server." -Target $smocert -ErrorRecord $_ -Continue
                 }
-<<<<<<< HEAD
-=======
-                $output
-            }
-        }
-    }
-    process {
-
-        foreach ($instance in $SqlInstance) {
-            try {
-                $server = Connect-SqlInstance -SqlInstance $instance -SqlCredential $sqlcredential
-            }
-            catch {
-                Stop-Function -Message "Failure" -Category ConnectionError -ErrorRecord $_ -Target $instance -Continue
->>>>>>> 6cef68c5
             }
         }
     }
