--- conflicted
+++ resolved
@@ -35,20 +35,12 @@
 
     .EXAMPLE
         PS C:\> Get-DbaEndpoint -SqlInstance localhost
-<<<<<<< HEAD
-        
-=======
 
->>>>>>> addfa59b
         Returns all Endpoint(s) on the local default SQL Server instance
 
     .EXAMPLE
         PS C:\> Get-DbaEndpoint -SqlInstance localhost, sql2016
-<<<<<<< HEAD
-        
-=======
 
->>>>>>> addfa59b
         Returns all Endpoint(s) for the local and sql2016 SQL Server instances
 
 #>
