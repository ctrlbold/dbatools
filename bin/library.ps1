﻿
#region Test whether the module had already been imported
$ImportLibrary = $true
try
{
    $null = New-Object sqlcollective.dbatools.Configuration.Config
    
    # No need to load the library again, if the module was once already imported.
    $ImportLibrary = $false
}
catch
{
    
}
#endregion Test whether the module had already been imported

if ($ImportLibrary)
{
    #region Source Code
    $source = @'
using System;

namespace sqlcollective.dbatools
{
    namespace Configuration
    {
        using System.Collections;

        /// <summary>
        /// Configuration Manager as well as individual configuration object.
        /// </summary>
        [Serializable]
        public class Config
        {
            /// <summary>
            /// The central configuration store 
            /// </summary>
            public static Hashtable Cfg = new Hashtable();

            /// <summary>
            /// The hashtable containing the configuration handler scriptblocks.
            /// When registering a value to a configuration element, that value is stored in a hashtable.
            /// However these lookups can be expensive when done repeatedly.
            /// For greater performance, the most frequently stored values are stored in static fields instead.
            /// In order to facilitate this, an event can be reigstered - which is stored in this hashtable - that will accept the input value and copy it to the target field.
            /// </summary>
            public static Hashtable ConfigHandler = new Hashtable();

            /// <summary>
            /// The Name of the setting
            /// </summary>
            public string Name;

            /// <summary>
            /// The module of the setting. Helps being able to group configurations.
            /// </summary>
            public string Module;

            /// <summary>
            /// A description of the specific setting
            /// </summary>
            public string Description;

            /// <summary>
            /// The data type of the value stored in the configuration element.
            /// </summary>
            public string Type
            {
                get
                {
                    try { return Value.GetType().FullName; }
                    catch { return null; }
                }
                set { }
            }

            /// <summary>
            /// The value stored in the configuration element
            /// </summary>
            public Object Value;

            /// <summary>
            /// Setting this to true will cause the element to not be discovered unless using the '-Force' parameter on "Get-DbaConfig"
            /// </summary>
            public bool Hidden = false;
        }
    }

    namespace Database
    {
        /// <summary>
        /// Class containing all dependency information over a database object
        /// </summary>
        [Serializable]
        public class Dependency
        {
            /// <summary>
            /// The name of the SQL server from whence the query came
            /// </summary>
            public string ComputerName;

            /// <summary>
            /// Name of the service running the database containing the dependency
            /// </summary>
            public string ServiceName;

            /// <summary>
            /// The Instance the database containing the dependency is running in.
            /// </summary>
            public string SqlInstance;

            /// <summary>
            /// The name of the dependent
            /// </summary>
            public string Dependent;

            /// <summary>
            /// The kind of object the dependent is
            /// </summary>
            public string Type;

            /// <summary>
            /// The owner of the dependent (usually the Database)
            /// </summary>
            public string Owner;

            /// <summary>
            /// Whether the dependency is Schemabound. If it is, then the creation statement order is of utmost importance.
            /// </summary>
            public bool IsSchemaBound;

            /// <summary>
            /// The immediate parent of the dependent. Useful in multi-tier dependencies.
            /// </summary>
            public string Parent;

            /// <summary>
            /// The type of object the immediate parent is.
            /// </summary>
            public string ParentType;

            /// <summary>
            /// The script used to create the object.
            /// </summary>
            public string Script;

            /// <summary>
            /// The tier in the dependency hierarchy tree. Used to determine, which dependency must be applied in which order.
            /// </summary>
            public int Tier;

            /// <summary>
            /// The smo object of the dependent.
            /// </summary>
            public object Object;

            /// <summary>
            /// The Uniform Resource Name of the dependent.
            /// </summary>
            public object Urn;

            /// <summary>
            /// The object of the original resource, from which the dependency hierachy has been calculated.
            /// </summary>
            public object OriginalResource;
        }
    }

    namespace dbaSystem
    {
        using System.Collections.Concurrent;
        using System.Management.Automation;
        using System.Threading;
        
        /// <summary>
        /// An error record written by dbatools
        /// </summary>
        [Serializable]
        public class DbaErrorRecord
        {
            /// <summary>
            /// The category of the error
            /// </summary>
            public ErrorCategoryInfo CategoryInfo;

            /// <summary>
            /// The details on the error
            /// </summary>
            public ErrorDetails ErrorDetails;

            /// <summary>
            /// The actual exception thrown
            /// </summary>
            public Exception Exception;

            /// <summary>
            /// The specific error identity, used to identify the target
            /// </summary>
            public string FullyQualifiedErrorId;

            /// <summary>
            /// The details of how this was called.
            /// </summary>
            public object InvocationInfo;

            /// <summary>
            /// The script's stacktrace
            /// </summary>
            public string ScriptStackTrace;

            /// <summary>
            /// The object being processed
            /// </summary>
            public object TargetObject;

            /// <summary>
            /// The name of the function throwing the error
            /// </summary>
            public string FunctionName;

            /// <summary>
            /// When was the error thrown
            /// </summary>
            public DateTime Timestamp;

            /// <summary>
            /// The message that was written in a userfriendly manner
            /// </summary>
            public string Message;

            /// <summary>
            /// Create an empty record
            /// </summary>
            public DbaErrorRecord()
            {

            }

            /// <summary>
            /// Create a filled out error record
            /// </summary>
            /// <param name="Record">The original error record</param>
            /// <param name="FunctionName">The function that wrote the error</param>
            /// <param name="Timestamp">When was the error generated</param>
            /// <param name="Message">What message was passed when writing the error</param>
            public DbaErrorRecord(ErrorRecord Record, string FunctionName, DateTime Timestamp, string Message)
            {
                this.FunctionName = FunctionName;
                this.Timestamp = Timestamp;
                this.Message = Message;

                CategoryInfo = Record.CategoryInfo;
                ErrorDetails = Record.ErrorDetails;
                Exception = Record.Exception;
                FullyQualifiedErrorId = Record.FullyQualifiedErrorId;
                InvocationInfo = Record.InvocationInfo;
                ScriptStackTrace = Record.ScriptStackTrace;
                TargetObject = Record.TargetObject;
            }
        }

        /// <summary>
        /// Hosts static debugging values and methods
        /// </summary>
        public static class DebugHost
        {
            #region Defines
            /// <summary>
            /// The maximum numbers of error records maintained in-memory.
            /// </summary>
            public static int MaxErrorCount = 128;

            /// <summary>
            /// The maximum number of messages that can be maintained in the in-memory message queue
            /// </summary>
            public static int MaxMessageCount = 1024;

            /// <summary>
            /// The maximum size of a given logfile. When reaching this limit, the file will be abandoned and a new log created. Set to 0 to not limit the size.
            /// </summary>
            public static int MaxMessagefileBytes = 5242880; // 5MB

            /// <summary>
            /// The maximum number of logfiles maintained at a time. Exceeding this number will cause the oldest to be culled. Set to 0 to disable the limit.
            /// </summary>
            public static int MaxMessagefileCount = 5;

            /// <summary>
            /// The maximum size all error files combined may have. When this number is exceeded, the oldest entry is culled.
            /// </summary>
            public static int MaxErrorFileBytes = 20971520; // 20MB

            /// <summary>
            /// This is the upper limit of length all items in the log folder may have combined across all processes.
            /// </summary>
            public static int MaxTotalFolderSize = 104857600; // 100MB

            /// <summary>
            /// Path to where the logfiles live.
            /// </summary>
            public static string LoggingPath;

            /// <summary>
            /// Any logfile older than this will automatically be cleansed
            /// </summary>
            public static TimeSpan MaxLogFileAge = new TimeSpan(7, 0, 0, 0);

            /// <summary>
            /// Governs, whether a log file for the system messages is written
            /// </summary>
            public static bool MessageLogFileEnabled = true;

            /// <summary>
            /// Governs, whether a log of recent messages is kept in memory
            /// </summary>
            public static bool MessageLogEnabled = true;

            /// <summary>
            /// Governs, whether log files for errors are written
            /// </summary>
            public static bool ErrorLogFileEnabled = true;

            /// <summary>
            /// Governs, whether a log of recent errors is kept in memory
            /// </summary>
            public static bool ErrorLogEnabled = true;
            #endregion Defines

            #region Queues
            private static ConcurrentQueue<DbaErrorRecord> ErrorRecords = new ConcurrentQueue<DbaErrorRecord>();

            private static ConcurrentQueue<LogEntry> LogEntries = new ConcurrentQueue<LogEntry>();

            /// <summary>
            /// The outbound queue for errors. These will be processed and written to xml
            /// </summary>
            public static ConcurrentQueue<DbaErrorRecord> OutQueueError = new ConcurrentQueue<DbaErrorRecord>();

            /// <summary>
            /// The outbound queue for logs. These will be processed and written to logfile
            /// </summary>
            public static ConcurrentQueue<LogEntry> OutQueueLog = new ConcurrentQueue<LogEntry>();
            #endregion Queues

            #region Access Queues
            /// <summary>
            /// Retrieves a copy of the Error stack
            /// </summary>
            /// <returns>All errors thrown by dbatools functions</returns>
            public static DbaErrorRecord[] GetErrors()
            {
                DbaErrorRecord[] temp = new DbaErrorRecord[ErrorRecords.Count];
                ErrorRecords.CopyTo(temp, 0);
                return temp;
            }

            /// <summary>
            /// Retrieves a copy of the message log
            /// </summary>
            /// <returns>All messages logged this session.</returns>
            public static LogEntry[] GetLog()
            {
                LogEntry[] temp = new LogEntry[LogEntries.Count];
                LogEntries.CopyTo(temp, 0);
                return temp;
            }

            /// <summary>
            /// Write an error record to the log
            /// </summary>
            /// <param name="Record">The actual error record as powershell wrote it</param>
            /// <param name="FunctionName">The name of the function writing the error</param>
            /// <param name="Timestamp">When was the error written</param>
            /// <param name="Message">What message was passed to the user</param>
            public static void WriteErrorEntry(ErrorRecord Record, string FunctionName, DateTime Timestamp, string Message)
            {
                DbaErrorRecord temp = new DbaErrorRecord(Record, FunctionName, Timestamp, Message);
                if (ErrorLogFileEnabled) { OutQueueError.Enqueue(temp); }
                if (ErrorLogEnabled) { ErrorRecords.Enqueue(temp); }

                DbaErrorRecord tmp;
                while ((MaxErrorCount > 0) && (ErrorRecords.Count > MaxErrorCount))
                {
                    ErrorRecords.TryDequeue(out tmp);
                }
            }

            /// <summary>
            /// Write a new entry to the log
            /// </summary>
            /// <param name="Message">The message to log</param>
            /// <param name="Type">The type of the message logged</param>
            /// <param name="Timestamp">When was the message generated</param>
            /// <param name="FunctionName">What function wrote the message</param>
            /// <param name="Level">At what level was the function written</param>
            public static void WriteLogEntry(string Message, LogEntryType Type, DateTime Timestamp, string FunctionName, MessageLevel Level)
            {
                LogEntry temp = new LogEntry(Message, Type, Timestamp, FunctionName, Level);
                if (MessageLogFileEnabled) { OutQueueLog.Enqueue(temp); }
                if (MessageLogEnabled) { LogEntries.Enqueue(temp); }

                LogEntry tmp;
                while ((MaxMessageCount > 0) && (LogEntries.Count > MaxMessageCount))
                {
                    LogEntries.TryDequeue(out tmp);
                }
            }
            #endregion Access Queues
        }

        /// <summary>
        /// An individual entry for the message log
        /// </summary>
        [Serializable]
        public class LogEntry
        {
            /// <summary>
            /// The message logged
            /// </summary>
            public string Message;

            /// <summary>
            /// What kind of entry was this?
            /// </summary>
            public LogEntryType Type;

            /// <summary>
            /// When was the message logged?
            /// </summary>
            public DateTime Timestamp;

            /// <summary>
            /// What function wrote the message
            /// </summary>
            public string FunctionName;

            /// <summary>
            /// What level was the message?
            /// </summary>
            public MessageLevel Level;

            /// <summary>
            /// Creates an empty log entry
            /// </summary>
            public LogEntry()
            {

            }

            /// <summary>
            /// Creates a filled out log entry
            /// </summary>
            /// <param name="Message">The message that was logged</param>
            /// <param name="Type">The type(s) of message written</param>
            /// <param name="Timestamp">When was the message logged</param>
            /// <param name="FunctionName">What function wrote the message</param>
            /// <param name="Level">What level was the message written at.</param>
            public LogEntry(string Message, LogEntryType Type, DateTime Timestamp, string FunctionName, MessageLevel Level)
            {
                this.Message = Message;
                this.Type = Type;
                this.Timestamp = Timestamp;
                this.FunctionName = FunctionName;
                this.Level = Level;
            }
        }

        /// <summary>
        /// The kind of information the logged entry was.
        /// </summary>
        [Flags]
        public enum LogEntryType
        {
            /// <summary>
            /// A message that was written to the current host equivalent, if available to the information stream instead
            /// </summary>
            Information = 1,

            /// <summary>
            /// A message that was written to the verbose stream
            /// </summary>
            Verbose = 2,

            /// <summary>
            /// A message that was written to the Debug stream
            /// </summary>
            Debug = 4,

            /// <summary>
            /// A message written to the warning stream
            /// </summary>
            Warning = 8
        }

        /// <summary>
        /// Hosts all functionality of the log writer
        /// </summary>
        public static class LogWriterHost
        {
            #region Logwriter
            private static ScriptBlock LogWritingScript;

            private static PowerShell LogWriter;

            /// <summary>
            /// Setting this to true should cause the script running in the runspace to selfterminate, allowing a graceful selftermination.
            /// </summary>
            public static bool LogWriterStopper
            {
                get { return _LogWriterStopper; }
            }
            private static bool _LogWriterStopper = false;

            /// <summary>
            /// Set the script to use as part of the log writer
            /// </summary>
            /// <param name="Script">The script to use</param>
            public static void SetScript(ScriptBlock Script)
            {
                LogWritingScript = Script;
            }

            /// <summary>
            /// Starts the logwriter.
            /// </summary>
            public static void Start()
            {
                if ((DebugHost.ErrorLogFileEnabled || DebugHost.MessageLogFileEnabled) && (LogWriter == null))
                {
                    _LogWriterStopper = false;
                    LogWriter = PowerShell.Create();
                    LogWriter.AddScript(LogWritingScript.ToString());
                    LogWriter.BeginInvoke();
                }
            }

            /// <summary>
            /// Gracefully stops the logwriter
            /// </summary>
            public static void Stop()
            {
                _LogWriterStopper = true;

                int i = 0;

                // Wait up to 30 seconds for the running script to notice and kill itself
                while ((LogWriter.Runspace.RunspaceAvailability != System.Management.Automation.Runspaces.RunspaceAvailability.Available) && (i < 300))
                {
                    i++;
                    Thread.Sleep(100);
                }

                Kill();
            }

            /// <summary>
            /// Very ungracefully kills the logwriter. Use only in the most dire emergency.
            /// </summary>
            public static void Kill()
            {
                LogWriter.Runspace.Close();
                LogWriter.Dispose();
                LogWriter = null;
            }
            #endregion Logwriter
        }

        /// <summary>
        /// Provides static resources to the messaging subsystem
        /// </summary>
        public static class MessageHost
        {
            #region Defines
            /// <summary>
            /// The maximum message level to still display to the user directly.
            /// </summary>
            public static int MaximumInformation = 3;

            /// <summary>
            /// The maxium message level where verbose information is still written.
            /// </summary>
            public static int MaximumVerbose = 6;

            /// <summary>
            /// The maximum message level where debug information is still written.
            /// </summary>
            public static int MaximumDebug = 9;

            /// <summary>
            /// The minimum required message level for messages that will be shown to the user.
            /// </summary>
            public static int MinimumInformation = 1;

            /// <summary>
            /// The minimum required message level where verbose information is written.
            /// </summary>
            public static int MinimumVerbose = 4;

            /// <summary>
            /// The minimum required message level where debug information is written.
            /// </summary>
            public static int MinimumDebug = 1;

            #endregion Defines
        }

        /// <summary>
        /// The various levels of verbosity available.
        /// </summary>
        public enum MessageLevel
        {
            /// <summary>
            /// Very important message, should be shown to the user as a high priority
            /// </summary>
            Critical = 1,

            /// <summary>
            /// Important message, the user should read this
            /// </summary>
            Important = 2,

            /// <summary>
            /// Important message, the user should read this
            /// </summary>
            Host = 2,

            /// <summary>
            /// Message relevant to the user.
            /// </summary>
            Significant = 3,

            /// <summary>
            /// Not important to the regular user, still of some interest to the curious
            /// </summary>
            VeryVerbose = 4,

            /// <summary>
            /// Background process information, in case the user wants some detailed information on what is currently happening.
            /// </summary>
            Verbose = 5,

            /// <summary>
            /// A footnote in current processing, rarely of interest to the user
            /// </summary>
            SomewhatVerbose = 6,

            /// <summary>
            /// A message of some interest from an internal system persepctive, but largely irrelevant to the user.
            /// </summary>
            System = 7,

            /// <summary>
            /// Something only of interest to a debugger
            /// </summary>
            Debug = 8,

            /// <summary>
            /// This message barely made the cut from being culled. Of purely development internal interest, and even there is 'interest' a strong word for it.
            /// </summary>
            InternalComment = 9
        }
    }
}
'@
    #endregion Source Code
    
    try
    {
        Add-Type $source -ErrorAction Stop
    }
    catch
    {
<<<<<<< HEAD
=======
        Write-Warning @'
Dear User,

in the name of the dbatools team I apologize for the inconvenience.
Generally, when something goes wrong we try to handle it for you and interpret
it for you in a way you can understand. Unfortunately, something went wrong with
importing our main library, so all the systems making this possible don't work
yet. This really shouldn't happen in any PowerShell environment imaginable, but
... well, it hapend and you are reading this message.

Please, in order to help us prevent this from happening again, visit us at:
https://github.com/sqlcollaborative/dbatools/issues
and tell us about this failure. All information will be appreciated, but 
especially valuable are:
- Exports of the exception: $Error | Export-Clixml error.xml -Depth 4
- Screenshots
- Environment information (Operating System, Hardware Stats, .NET Version,
  PowerShell Version and whatever else you may consider of potential impact.)

Again, I apologize for the inconvenience and hope we will be able to speedily
resolve the issue.

Best Regards,
Friedrich Weinmann
aka "The guy who made most of The Library that Failed to import"

'@
>>>>>>> 05a1acc2
        throw
    }
}<|MERGE_RESOLUTION|>--- conflicted
+++ resolved
@@ -1,4 +1,4 @@
-﻿
+
 #region Test whether the module had already been imported
 $ImportLibrary = $true
 try
@@ -670,8 +670,6 @@
     }
     catch
     {
-<<<<<<< HEAD
-=======
         Write-Warning @'
 Dear User,
 
@@ -699,7 +697,6 @@
 aka "The guy who made most of The Library that Failed to import"
 
 '@
->>>>>>> 05a1acc2
         throw
     }
 }