﻿Describe "Copy-DbaDatabase Integration Tests" -Tags "Integrationtests" {
<<<<<<< HEAD
    # constants
    $sql2008 = "localhost\sql2008"
    $sql2016 = "localhost\sql2016"
    $Instances = @( $sql2008, $sql2016 )        
    $BackupLocation = "C:\github\appveyor-lab\singlerestore\singlerestore.bak"    
    $NetworkPath = "C:\temp"

    # cleanup
    foreach ($instance in $Instances) {
        Remove-DbaDatabase -SqlInstance $instance -Confirm:$false -Database singlerestore
    }
    
    # Restore and set owner for Single Restore
    $DatabaseName = ( Restore-DbaDatabase -SqlInstance $sql2008 -Path $BackupLocation ).DatabaseName
    Set-DbaDatabaseOwner -SqlInstance $sql2008 -Database $DatabaseName -TargetLogin sa


    # no matter where I put the import, this stop-message fails.
    Context "Restores database with the same properties." {
        It "Should copy a database and retain its name, recovery model, and status." {
            
            $db1 = Get-DbaDatabase -SqlInstance $sql2008 -Database $DatabaseName

            Copy-DbaDatabase -Source $sql2008 -Destination $sql2016 -Database $DatabaseName -BackupRestore -NetworkShare $NetworkPath
            
            $db2 = Get-DbaDatabase -SqlInstance $sql2016 -Database $DatabaseName            
            $db2 | Should Not BeNullOrEmpty
            
            # Compare its valuable.
            $db1.Name | Should Be $db2.Name
            $db1.RecoveryModel | Should Be $db2.RecoveryModel
            $db1.Status | Should be $db2.Status
        }        
    }    
=======
	# constants
	$sql2008 = "localhost\sql2008r2sp2"
	$sql2016 = "localhost\sql2016"
	$instances = @($sql2008, $sql2016)
	$backuplocation = "C:\github\appveyor-lab\singlerestore\singlerestore.bak"
	$networkpath = "C:\temp"
	<#
	# cleanup
	foreach ($instance in $instances) {
		Remove-DbaDatabase -SqlInstance $instance -Confirm:$false -Database singlerestore
	}
	
	# Restore and set owner for Single Restore
	$databasename = (Restore-DbaDatabase -SqlInstance $sql2008 -Path $backuplocation).DatabaseName
	Set-DbaDatabaseOwner -SqlInstance $sql2008 -Database $databasename -TargetLogin sa
	
	# no matter where I put the import, this stop-message fails.
	Context "Restores database with the same properties." {
		It "Should copy a database and retain its name, recovery model, and status." {
			
			$db1 = Get-DbaDatabase -SqlInstance $sql2008 -Database $databasename
			
			Copy-DbaDatabase -Source $sql2008 -Destination $sql2016 -Database $databasename -BackupRestore -NetworkShare $networkpath -WithReplace
			
			$db2 = Get-DbaDatabase -SqlInstance $sql2016 -Database $databasename
			$db2 | Should Not BeNullOrEmpty
			
			# Compare its valuable.
			$db1.Name | Should Be $db2.Name
			$db1.RecoveryModel | Should Be $db2.RecoveryModel
			$db1.Status | Should be $db2.Status
		}
	}
	
	Context "Resets the environment" {
		# cleanup
		foreach ($instance in $instances) {
			Remove-DbaDatabase -SqlInstance $instance -Confirm:$false -Database singlerestore
		}
		
		# Restore and set owner for Single Restore
		$databasename = (Restore-DbaDatabase -SqlInstance $sql2008 -Path $backuplocation).DatabaseName
		Set-DbaDatabaseOwner -SqlInstance $sql2008 -Database $databasename -TargetLogin sa
	}

	Context "Detach, copies and attaches database with the same properties." {
		It "Should copy a database and retain its name, recovery model, and status. Should also reattach source" {
			Set-Service BITS -StartupType Automatic
			Get-Service BITS | Start-Service -ErrorAction SilentlyContinue
			$db1 = Get-DbaDatabase -SqlInstance $sql2008 -Database $databasename
			
			Copy-DbaDatabase -Source $sql2008 -Destination $sql2016 -Database $databasename -DetachAttach -Reattach -Force
			
			$db2 = Get-DbaDatabase -SqlInstance $sql2016 -Database $databasename
			$db2 | Should Not BeNullOrEmpty
			
			# Get it again cuz it was reattached
			$db1 = Get-DbaDatabase -SqlInstance $sql2008 -Database $databasename
			
			# Compare its valuable.
			$db1.Name | Should Be $db2.Name
			$db1.RecoveryModel | Should Be $db2.RecoveryModel
			$db1.Status | Should be $db2.Status
		}
	}
	#>
	Context "Clean up" {
		foreach ($instance in $instances) {
			Get-DbaDatabase -SqlInstance $instance -NoSystemDb | Remove-DbaDatabase -Confirm:$false
		}
	}
>>>>>>> 43a83b29
}<|MERGE_RESOLUTION|>--- conflicted
+++ resolved
@@ -1,5 +1,4 @@
 ﻿Describe "Copy-DbaDatabase Integration Tests" -Tags "Integrationtests" {
-<<<<<<< HEAD
     # constants
     $sql2008 = "localhost\sql2008"
     $sql2016 = "localhost\sql2016"
@@ -16,8 +15,6 @@
     $DatabaseName = ( Restore-DbaDatabase -SqlInstance $sql2008 -Path $BackupLocation ).DatabaseName
     Set-DbaDatabaseOwner -SqlInstance $sql2008 -Database $DatabaseName -TargetLogin sa
 
-
-    # no matter where I put the import, this stop-message fails.
     Context "Restores database with the same properties." {
         It "Should copy a database and retain its name, recovery model, and status." {
             
@@ -34,52 +31,9 @@
             $db1.Status | Should be $db2.Status
         }        
     }    
-=======
-	# constants
-	$sql2008 = "localhost\sql2008r2sp2"
-	$sql2016 = "localhost\sql2016"
-	$instances = @($sql2008, $sql2016)
-	$backuplocation = "C:\github\appveyor-lab\singlerestore\singlerestore.bak"
-	$networkpath = "C:\temp"
-	<#
-	# cleanup
-	foreach ($instance in $instances) {
-		Remove-DbaDatabase -SqlInstance $instance -Confirm:$false -Database singlerestore
-	}
-	
-	# Restore and set owner for Single Restore
-	$databasename = (Restore-DbaDatabase -SqlInstance $sql2008 -Path $backuplocation).DatabaseName
-	Set-DbaDatabaseOwner -SqlInstance $sql2008 -Database $databasename -TargetLogin sa
-	
-	# no matter where I put the import, this stop-message fails.
-	Context "Restores database with the same properties." {
-		It "Should copy a database and retain its name, recovery model, and status." {
-			
-			$db1 = Get-DbaDatabase -SqlInstance $sql2008 -Database $databasename
-			
-			Copy-DbaDatabase -Source $sql2008 -Destination $sql2016 -Database $databasename -BackupRestore -NetworkShare $networkpath -WithReplace
-			
-			$db2 = Get-DbaDatabase -SqlInstance $sql2016 -Database $databasename
-			$db2 | Should Not BeNullOrEmpty
-			
-			# Compare its valuable.
-			$db1.Name | Should Be $db2.Name
-			$db1.RecoveryModel | Should Be $db2.RecoveryModel
-			$db1.Status | Should be $db2.Status
-		}
-	}
-	
-	Context "Resets the environment" {
-		# cleanup
-		foreach ($instance in $instances) {
-			Remove-DbaDatabase -SqlInstance $instance -Confirm:$false -Database singlerestore
-		}
-		
-		# Restore and set owner for Single Restore
-		$databasename = (Restore-DbaDatabase -SqlInstance $sql2008 -Path $backuplocation).DatabaseName
-		Set-DbaDatabaseOwner -SqlInstance $sql2008 -Database $databasename -TargetLogin sa
-	}
-
+    
+    Remove-DbaDatabase -SqlInstance $sql2016 -Confirm:$false -Database singlerestore
+    
 	Context "Detach, copies and attaches database with the same properties." {
 		It "Should copy a database and retain its name, recovery model, and status. Should also reattach source" {
 			Set-Service BITS -StartupType Automatic
@@ -94,17 +48,15 @@
 			# Get it again cuz it was reattached
 			$db1 = Get-DbaDatabase -SqlInstance $sql2008 -Database $databasename
 			
-			# Compare its valuable.
+			# Compare its value.
 			$db1.Name | Should Be $db2.Name
 			$db1.RecoveryModel | Should Be $db2.RecoveryModel
 			$db1.Status | Should be $db2.Status
 		}
 	}
-	#>
+	
 	Context "Clean up" {
 		foreach ($instance in $instances) {
 			Get-DbaDatabase -SqlInstance $instance -NoSystemDb | Remove-DbaDatabase -Confirm:$false
 		}
-	}
->>>>>>> 43a83b29
-}+	}