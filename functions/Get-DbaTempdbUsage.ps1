<<<<<<< HEAD
﻿Function Get-DbaTempdbUsage
=======
Function Get-DbaTempdbUsage
>>>>>>> d515ec74
{
    <#
    .SYNOPSIS
    Gets Tempdb usage for running queries.
	
    .DESCRIPTION
    This function queries DMVs for running sessions using Tempdb and returns results if those sessions have user or internal space allocated or deallocated against them.
	
    .PARAMETER SqlInstance
    The SQL Instance you are querying against.
<<<<<<< HEAD
=======

>>>>>>> d515ec74
    .PARAMETER SqlCredential
    If you want to use alternative credentials to connect to the server.
    .PARAMETER Detailed
    Returns additional information from the DMVs, such as:
    -- program_name running the session.
    -- login_time of the session.
	
    .PARAMETER WhatIf
	Shows what would happen if the command were to run. No actions are actually performed.
<<<<<<< HEAD
=======

>>>>>>> d515ec74
	.PARAMETER Confirm 
	Prompts you for confirmation before executing any changing operations within the command.
	
	.PARAMETER Silent
	Use this switch to disable any kind of verbose messages
	
    .NOTES
    dbatools PowerShell module (https://dbatools.io, clemaire@gmail.com)
    Copyright (C) 2016 Chrissy LeMaire
    This program is free software: you can redistribute it and/or modify it under the terms of the GNU General Public License as published by the Free Software Foundation, either version 3 of the License, or (at your option) any later version.
    This program is distributed in the hope that it will be useful, but WITHOUT ANY WARRANTY; without even the implied warranty of MERCHANTABILITY or FITNESS FOR A PARTICULAR PURPOSE.  See the GNU General Public License for more details.
    You should have received a copy of the GNU General Public License along with this program.  If not, see <http://www.gnu.org/licenses/>.
    .LINK
    https://dbatools.io/Get-DbaTempdbUsage
<<<<<<< HEAD
=======

>>>>>>> d515ec74
    .EXAMPLE
    Get-DbaTempdbUsage -SqlInstance localhost\SQLDEV2K14
	
	Gets tempdb usage for localhost\SQLDEV2K14
<<<<<<< HEAD
=======

>>>>>>> d515ec74
    .EXAMPLE
    Get-DbaTempdbUsage -SqlInstance localhost\SQLDEV2K14 -Detailed
	
	Gets detailed tempdb usage for localhost\SQLDEV2K14
<<<<<<< HEAD
=======

>>>>>>> d515ec74
    #>
	[CmdletBinding()]
	Param (
		[parameter(Mandatory = $true, ValueFromPipeline = $true)]
		[Alias("ServerInstance", "SqlServer")]
		[object[]]$SqlInstance,
		[object]$SqlCredential,
		[switch]$Detailed,
		[switch]$Silent
	)
	
	PROCESS
	{
		foreach ($instance in $SqlInstance)
		{
			try
			{
				$server = Connect-SqlServer -SqlServer $instance -SqlCredential $sqlcredential
			}
			catch
			{
<<<<<<< HEAD
				#Stop-Function -Message "Failed to connect to: $instance" -Continue -Target $Instance
=======
				Stop-Function -Message "Failed to connect to: $instance" -Continue -Target $Instance
>>>>>>> d515ec74
			}
			
			if ($server.VersionMajor -le 9)
			{
<<<<<<< HEAD
				#Stop-Function -Message "This function is only supported in SQL Server 2008 or higher."
=======
				Stop-Function -Message "This function is only supported in SQL Server 2008 or higher."
>>>>>>> d515ec74
				continue
			}
			
			if ($Detailed -eq $true)
			{
<<<<<<< HEAD
				$sql = 'SELECT t.session_id AS SPID, r.command AS StatementCommand, r.start_time AS StartTime, t.user_objects_alloc_page_count * 8 AS UserObjectAllocatedSpace, t.user_objects_dealloc_page_count * 8 AS UserObjectDeallocatedSpace, t.internal_objects_alloc_page_count * 8 AS InternalObjectAllocatedSpace, t.internal_objects_dealloc_page_count * 8 AS InternalObjectDeallocatedSpace, r.reads AS RequestedReads, r.writes AS RequestedWrites, r.logical_reads AS RequestedLogicalReads, r.cpu_time AS RequestedCPUTime, s.is_user_process AS IsUserProcess, s.[status] AS Status, DB_NAME(s.database_id) AS Database, s.login_name AS LoginName, s.original_login_name AS OriginalLoginName, s.nt_domain AS NTDomain, s.nt_user_name AS NTUserName, s.[host_name] AS HostName, s.[program_name] AS ProgramName, s.login_time AS LoginTime, s.last_request_start_time AS LastRequestedStartTime, s.last_request_end_time AS LastRequestedEndTime FROM sys.dm_db_session_space_usage AS t INNER JOIN sys.dm_exec_sessions AS s ON s.session_id = t.session_id INNER JOIN sys.dm_exec_requests AS r ON r.session_id = s.session_id WHERE t.user_objects_alloc_page_count + t.user_objects_dealloc_page_count + t.internal_objects_alloc_page_count + t.internal_objects_dealloc_page_count > 0'
=======
				$sql = 'SELECT t.session_id AS spid, r.command AS statement_command, r.start_time, t.user_objects_alloc_page_count * 8 AS user_object_allocated_space, t.user_objects_dealloc_page_count * 8 AS user_object_deallocated_space, t.internal_objects_alloc_page_count * 8 AS internal_object_allocated_space, t.internal_objects_dealloc_page_count * 8 AS internal_object_deallocated_space, r.reads AS request_reads, r.writes AS request_writes, r.logical_reads AS request_logical_reads, r.cpu_time AS request_cpu_time, s.is_user_process, s.[status], DB_NAME(s.database_id) AS originating_database_name, s.login_name, s.original_login_name, s.nt_domain , s.nt_user_name, s.[host_name], s.[program_name], s.login_time, s.last_request_start_time, s.last_request_end_time FROM sys.dm_db_session_space_usage AS t INNER JOIN sys.dm_exec_sessions AS s ON s.session_id = t.session_id INNER JOIN sys.dm_exec_requests AS r ON r.session_id = s.session_id WHERE t.user_objects_alloc_page_count + t.user_objects_dealloc_page_count + t.internal_objects_alloc_page_count + t.internal_objects_dealloc_page_count > 0'
>>>>>>> d515ec74
				$server.ConnectionContext.ExecuteWithResults($sql).Tables
			}
			else
			{
<<<<<<< HEAD
				$sql = 'SELECT t.session_id AS SPID, r.command AS StatementCommand, r.start_time AS StartTime, t.user_objects_alloc_page_count * 8 AS UserObjectAllocatedSpace, t.user_objects_dealloc_page_count * 8 AS UserObjectDeallocatedSpace, t.internal_objects_alloc_page_count * 8 AS InternalObjectAllocatedSpace, t.internal_objects_dealloc_page_count * 8 AS InternalObjectDeallocatedSpace, r.reads AS RequestedReads, r.writes AS RequestedWrites, r.logical_reads AS RequestedLogicalReads, r.cpu_time AS RequestedCPUTime, s.is_user_process AS IsUserProcess, s.[status] AS Status, DB_NAME(s.database_id) AS Database, s.login_name AS LoginName FROM sys.dm_db_session_space_usage AS t INNER JOIN sys.dm_exec_sessions AS s ON s.session_id = t.session_id INNER JOIN sys.dm_exec_requests AS r ON r.session_id = s.session_id WHERE t.user_objects_alloc_page_count + t.user_objects_dealloc_page_count + t.internal_objects_alloc_page_count + t.internal_objects_dealloc_page_count > 0'
=======
				$sql = 'SELECT t.session_id AS spid, r.command AS statement_command, r.start_time, t.user_objects_alloc_page_count * 8 AS user_object_allocated_space, t.user_objects_dealloc_page_count * 8 AS user_object_deallocated_space, t.internal_objects_alloc_page_count * 8 AS internal_object_allocated_space, t.internal_objects_dealloc_page_count * 8 AS internal_object_deallocated_space, r.reads AS request_reads, r.writes AS request_writes, r.logical_reads AS request_logical_reads, r.cpu_time AS request_cpu_time, s.is_user_process, s.[status], DB_NAME(s.database_id) AS originating_database_name, s.login_name FROM sys.dm_db_session_space_usage AS t INNER JOIN sys.dm_exec_sessions AS s ON s.session_id = t.session_id INNER JOIN sys.dm_exec_requests AS r ON r.session_id = s.session_id WHERE t.user_objects_alloc_page_count + t.user_objects_dealloc_page_count + t.internal_objects_alloc_page_count + t.internal_objects_dealloc_page_count > 0;'
>>>>>>> d515ec74
				$server.ConnectionContext.ExecuteWithResults($sql).Tables
			}
		}
	}
}<|MERGE_RESOLUTION|>--- conflicted
+++ resolved
@@ -1,8 +1,4 @@
-<<<<<<< HEAD
 ﻿Function Get-DbaTempdbUsage
-=======
-Function Get-DbaTempdbUsage
->>>>>>> d515ec74
 {
     <#
     .SYNOPSIS
@@ -13,10 +9,6 @@
 	
     .PARAMETER SqlInstance
     The SQL Instance you are querying against.
-<<<<<<< HEAD
-=======
-
->>>>>>> d515ec74
     .PARAMETER SqlCredential
     If you want to use alternative credentials to connect to the server.
     .PARAMETER Detailed
@@ -26,10 +18,6 @@
 	
     .PARAMETER WhatIf
 	Shows what would happen if the command were to run. No actions are actually performed.
-<<<<<<< HEAD
-=======
-
->>>>>>> d515ec74
 	.PARAMETER Confirm 
 	Prompts you for confirmation before executing any changing operations within the command.
 	
@@ -44,26 +32,14 @@
     You should have received a copy of the GNU General Public License along with this program.  If not, see <http://www.gnu.org/licenses/>.
     .LINK
     https://dbatools.io/Get-DbaTempdbUsage
-<<<<<<< HEAD
-=======
-
->>>>>>> d515ec74
     .EXAMPLE
     Get-DbaTempdbUsage -SqlInstance localhost\SQLDEV2K14
 	
 	Gets tempdb usage for localhost\SQLDEV2K14
-<<<<<<< HEAD
-=======
-
->>>>>>> d515ec74
     .EXAMPLE
     Get-DbaTempdbUsage -SqlInstance localhost\SQLDEV2K14 -Detailed
 	
 	Gets detailed tempdb usage for localhost\SQLDEV2K14
-<<<<<<< HEAD
-=======
-
->>>>>>> d515ec74
     #>
 	[CmdletBinding()]
 	Param (
@@ -85,39 +61,23 @@
 			}
 			catch
 			{
-<<<<<<< HEAD
-				#Stop-Function -Message "Failed to connect to: $instance" -Continue -Target $Instance
-=======
 				Stop-Function -Message "Failed to connect to: $instance" -Continue -Target $Instance
->>>>>>> d515ec74
 			}
 			
 			if ($server.VersionMajor -le 9)
 			{
-<<<<<<< HEAD
-				#Stop-Function -Message "This function is only supported in SQL Server 2008 or higher."
-=======
 				Stop-Function -Message "This function is only supported in SQL Server 2008 or higher."
->>>>>>> d515ec74
 				continue
 			}
 			
 			if ($Detailed -eq $true)
 			{
-<<<<<<< HEAD
-				$sql = 'SELECT t.session_id AS SPID, r.command AS StatementCommand, r.start_time AS StartTime, t.user_objects_alloc_page_count * 8 AS UserObjectAllocatedSpace, t.user_objects_dealloc_page_count * 8 AS UserObjectDeallocatedSpace, t.internal_objects_alloc_page_count * 8 AS InternalObjectAllocatedSpace, t.internal_objects_dealloc_page_count * 8 AS InternalObjectDeallocatedSpace, r.reads AS RequestedReads, r.writes AS RequestedWrites, r.logical_reads AS RequestedLogicalReads, r.cpu_time AS RequestedCPUTime, s.is_user_process AS IsUserProcess, s.[status] AS Status, DB_NAME(s.database_id) AS Database, s.login_name AS LoginName, s.original_login_name AS OriginalLoginName, s.nt_domain AS NTDomain, s.nt_user_name AS NTUserName, s.[host_name] AS HostName, s.[program_name] AS ProgramName, s.login_time AS LoginTime, s.last_request_start_time AS LastRequestedStartTime, s.last_request_end_time AS LastRequestedEndTime FROM sys.dm_db_session_space_usage AS t INNER JOIN sys.dm_exec_sessions AS s ON s.session_id = t.session_id INNER JOIN sys.dm_exec_requests AS r ON r.session_id = s.session_id WHERE t.user_objects_alloc_page_count + t.user_objects_dealloc_page_count + t.internal_objects_alloc_page_count + t.internal_objects_dealloc_page_count > 0'
-=======
-				$sql = 'SELECT t.session_id AS spid, r.command AS statement_command, r.start_time, t.user_objects_alloc_page_count * 8 AS user_object_allocated_space, t.user_objects_dealloc_page_count * 8 AS user_object_deallocated_space, t.internal_objects_alloc_page_count * 8 AS internal_object_allocated_space, t.internal_objects_dealloc_page_count * 8 AS internal_object_deallocated_space, r.reads AS request_reads, r.writes AS request_writes, r.logical_reads AS request_logical_reads, r.cpu_time AS request_cpu_time, s.is_user_process, s.[status], DB_NAME(s.database_id) AS originating_database_name, s.login_name, s.original_login_name, s.nt_domain , s.nt_user_name, s.[host_name], s.[program_name], s.login_time, s.last_request_start_time, s.last_request_end_time FROM sys.dm_db_session_space_usage AS t INNER JOIN sys.dm_exec_sessions AS s ON s.session_id = t.session_id INNER JOIN sys.dm_exec_requests AS r ON r.session_id = s.session_id WHERE t.user_objects_alloc_page_count + t.user_objects_dealloc_page_count + t.internal_objects_alloc_page_count + t.internal_objects_dealloc_page_count > 0'
->>>>>>> d515ec74
+				$sql = "SELECT SERVERPROPERTY('MachineName') AS ComputerName, SERVERPROPERTY('InstanceName') AS InstanceName, SERVERPROPERTY('ServerName') AS SqlInstance, t.session_id AS SPID, r.command AS StatementCommand, r.start_time AS StartTime, t.user_objects_alloc_page_count * 8 AS UserObjectAllocatedSpace, t.user_objects_dealloc_page_count * 8 AS UserObjectDeallocatedSpace, t.internal_objects_alloc_page_count * 8 AS InternalObjectAllocatedSpace, t.internal_objects_dealloc_page_count * 8 AS InternalObjectDeallocatedSpace, r.reads AS RequestedReads, r.writes AS RequestedWrites, r.logical_reads AS RequestedLogicalReads, r.cpu_time AS RequestedCPUTime, s.is_user_process AS IsUserProcess, s.[status] AS Status, DB_NAME(s.database_id) AS [Database], s.login_name AS LoginName, s.original_login_name AS OriginalLoginName, s.nt_domain AS NTDomain, s.nt_user_name AS NTUserName, s.[host_name] AS HostName, s.[program_name] AS ProgramName, s.login_time AS LoginTime, s.last_request_start_time AS LastRequestedStartTime, s.last_request_end_time AS LastRequestedEndTime FROM sys.dm_db_session_space_usage AS t INNER JOIN sys.dm_exec_sessions AS s ON s.session_id = t.session_id INNER JOIN sys.dm_exec_requests AS r ON r.session_id = s.session_id WHERE t.user_objects_alloc_page_count + t.user_objects_dealloc_page_count + t.internal_objects_alloc_page_count + t.internal_objects_dealloc_page_count > 0"
 				$server.ConnectionContext.ExecuteWithResults($sql).Tables
 			}
 			else
 			{
-<<<<<<< HEAD
-				$sql = 'SELECT t.session_id AS SPID, r.command AS StatementCommand, r.start_time AS StartTime, t.user_objects_alloc_page_count * 8 AS UserObjectAllocatedSpace, t.user_objects_dealloc_page_count * 8 AS UserObjectDeallocatedSpace, t.internal_objects_alloc_page_count * 8 AS InternalObjectAllocatedSpace, t.internal_objects_dealloc_page_count * 8 AS InternalObjectDeallocatedSpace, r.reads AS RequestedReads, r.writes AS RequestedWrites, r.logical_reads AS RequestedLogicalReads, r.cpu_time AS RequestedCPUTime, s.is_user_process AS IsUserProcess, s.[status] AS Status, DB_NAME(s.database_id) AS Database, s.login_name AS LoginName FROM sys.dm_db_session_space_usage AS t INNER JOIN sys.dm_exec_sessions AS s ON s.session_id = t.session_id INNER JOIN sys.dm_exec_requests AS r ON r.session_id = s.session_id WHERE t.user_objects_alloc_page_count + t.user_objects_dealloc_page_count + t.internal_objects_alloc_page_count + t.internal_objects_dealloc_page_count > 0'
-=======
-				$sql = 'SELECT t.session_id AS spid, r.command AS statement_command, r.start_time, t.user_objects_alloc_page_count * 8 AS user_object_allocated_space, t.user_objects_dealloc_page_count * 8 AS user_object_deallocated_space, t.internal_objects_alloc_page_count * 8 AS internal_object_allocated_space, t.internal_objects_dealloc_page_count * 8 AS internal_object_deallocated_space, r.reads AS request_reads, r.writes AS request_writes, r.logical_reads AS request_logical_reads, r.cpu_time AS request_cpu_time, s.is_user_process, s.[status], DB_NAME(s.database_id) AS originating_database_name, s.login_name FROM sys.dm_db_session_space_usage AS t INNER JOIN sys.dm_exec_sessions AS s ON s.session_id = t.session_id INNER JOIN sys.dm_exec_requests AS r ON r.session_id = s.session_id WHERE t.user_objects_alloc_page_count + t.user_objects_dealloc_page_count + t.internal_objects_alloc_page_count + t.internal_objects_dealloc_page_count > 0;'
->>>>>>> d515ec74
+				$sql = "SELECT SERVERPROPERTY('MachineName') AS ComputerName, SERVERPROPERTY('InstanceName') AS InstanceName, SERVERPROPERTY('ServerName') AS SqlInstance, t.session_id AS SPID, r.command AS StatementCommand, r.start_time AS StartTime, t.user_objects_alloc_page_count * 8 AS UserObjectAllocatedSpace, t.user_objects_dealloc_page_count * 8 AS UserObjectDeallocatedSpace, t.internal_objects_alloc_page_count * 8 AS InternalObjectAllocatedSpace, t.internal_objects_dealloc_page_count * 8 AS InternalObjectDeallocatedSpace, r.reads AS RequestedReads, r.writes AS RequestedWrites, r.logical_reads AS RequestedLogicalReads, r.cpu_time AS RequestedCPUTime, s.is_user_process AS IsUserProcess, s.[status] AS Status, DB_NAME(s.database_id) AS [Database], s.login_name AS LoginName FROM sys.dm_db_session_space_usage AS t INNER JOIN sys.dm_exec_sessions AS s ON s.session_id = t.session_id INNER JOIN sys.dm_exec_requests AS r ON r.session_id = s.session_id WHERE t.user_objects_alloc_page_count + t.user_objects_dealloc_page_count + t.internal_objects_alloc_page_count + t.internal_objects_dealloc_page_count > 0"
 				$server.ConnectionContext.ExecuteWithResults($sql).Tables
 			}
 		}
