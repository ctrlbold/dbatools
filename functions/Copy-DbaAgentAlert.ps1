--- conflicted
+++ resolved
@@ -195,11 +195,7 @@
 				continue
 			}
 
-<<<<<<< HEAD
-			if ($dest.JobServer.Jobs.Name -NotContains $serverAlert.JobName) {
-=======
 			if ($serverAlert.JobName -and $dest.JobServer.Jobs.Name -NotContains $serverAlert.JobName) {
->>>>>>> 9d1c5d36
 				Write-Message -Level Warning -Message "Alert [$alertName] has job [$($serverAlert.JobName)] configured as response. The job does not exist on destination $dest. Skipping."
 
 				$copyAgentAlertStatus.Status = "Skipped"
