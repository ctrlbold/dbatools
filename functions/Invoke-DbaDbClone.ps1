function Invoke-DbaDbClone {
    <#
    .SYNOPSIS
        Clones a database schema and statistics

    .DESCRIPTION
        Clones a database schema and statistics.

        This can be useful for testing query performance without requiring all the space needed for the data in the database.

        Read more:
            - https://sqlperformance.com/2016/08/sql-statistics/expanding-dbcc-clonedatabase
            - https://support.microsoft.com/en-us/help/3177838/how-to-use-dbcc-clonedatabase-to-generate-a-schema-and-statistics-only

        Thanks to Microsoft Tiger Team for the code and idea https://github.com/Microsoft/tigertoolbox/

    .PARAMETER SqlInstance
        The target SQL Server instance or instances.

    .PARAMETER SqlCredential
        Login to the target instance using alternative credentials. Windows and SQL Authentication supported. Accepts credential objects (Get-Credential)

    .PARAMETER Database
        The database to clone - this list is auto-populated from the server.

    .PARAMETER CloneDatabase
        The name(s) to clone to.

    .PARAMETER ExcludeStatistics
        Exclude the statistics in the cloned database

    .PARAMETER ExcludeQueryStore
        Exclude the QueryStore data in the cloned database

    .PARAMETER UpdateStatistics
        Update the statistics prior to cloning (per Microsoft Tiger Team formula)

    .PARAMETER EnableException
        By default, when something goes wrong we try to catch it, interpret it and give you a friendly warning message.
        This avoids overwhelming you with "sea of red" exceptions, but is inconvenient because it basically disables advanced scripting.
        Using this switch turns this "nice by default" feature off and enables you to catch exceptions with your own try/catch.

    .NOTES
        Tags: Statistics, Performance, Clone
        Author: Chrissy LeMaire (@cl), netnerds.net

        Website: https://dbatools.io
        Copyright: (c) 2018 by dbatools, licensed under MIT
        License: MIT https://opensource.org/licenses/MIT

    .LINK
        https://dbatools.io/Invoke-DbaDbClone

    .EXAMPLE
        PS C:\> Invoke-DbaDbClone -SqlInstance sql2016 -Database mydb -CloneDatabase myclone

        Clones mydb to myclone on sql2016

    .EXAMPLE
        PS C:\> Invoke-DbaDbClone -SqlInstance sql2016 -Database mydb -CloneDatabase myclone, myclone2 -UpdateStatistics

        Updates the statistics of mydb then clones to myclone and myclone2

<<<<<<< HEAD
#>
    [CmdletBinding(SupportsShouldProcess, ConfirmImpact = 'High')]
=======
    #>
    [CmdletBinding()]
>>>>>>> 2580e6b4
    param (
        [parameter(Position = 0)]
        [Alias("ServerInstance", "SqlServer", "SqlServers")]
        [DbaInstanceParameter[]]$SqlInstance,
        [PSCredential]$SqlCredential,
        [parameter(Mandatory, ValueFromPipeline)]
        [object]$Database,
        [string[]]$CloneDatabase,
        [switch]$ExcludeStatistics,
        [switch]$ExcludeQueryStore,
        [switch]$UpdateStatistics,
        [Alias('Silent')]
        [switch]$EnableException
    )

    begin {

        if (-not $Database.Name -and -not $SqlInstance) {
            Stop-Function -Message "You must specify a server name if you did not pipe a database"
        }

        $sqlStats = "DECLARE @out TABLE(id INT IDENTITY(1,1), s SYSNAME, o SYSNAME, i SYSNAME, stats_stream VARBINARY(MAX), rows BIGINT, pages BIGINT)
            DECLARE @dbcc TABLE(stats_stream VARBINARY(MAX), rows BIGINT, pages BIGINT)
            DECLARE c CURSOR FOR
                    SELECT OBJECT_SCHEMA_NAME(object_id) s, OBJECT_NAME(object_id) o, name i
                    FROM sys.indexes
                    WHERE type_desc IN ('CLUSTERED COLUMNSTORE', 'NONCLUSTERED COLUMNSTORE')
            DECLARE @s SYSNAME, @o SYSNAME, @i SYSNAME
            OPEN c
            FETCH NEXT FROM c INTO @s, @o, @i
            WHILE @@FETCH_STATUS = 0
            BEGIN
                DECLARE @showStats NVARCHAR(MAX) = N'DBCC SHOW_STATISTICS(""' + QUOTENAME(@s) + '.' + QUOTENAME(@o) + '"", ' + QUOTENAME(@i) + ') WITH stats_stream'
                INSERT @dbcc EXEC sp_executesql @showStats
                INSERT @out SELECT @s, @o, @i, stats_stream, rows, pages FROM @dbcc
                DELETE @dbcc
                FETCH NEXT FROM c INTO @s, @o, @i
            END
            CLOSE c
            DEALLOCATE c

            DECLARE @sql NVARCHAR(MAX);
            DECLARE @id INT;
            SELECT TOP 1 @id=id,@sql=
            'UPDATE STATISTICS ' + QUOTENAME(s) + '.' + QUOTENAME(o)  + '(' + QUOTENAME(i)
            + ') WITH stats_stream = ' + CONVERT(NVARCHAR(MAX), stats_stream, 1)
            + ', rowcount = ' + CONVERT(NVARCHAR(MAX), rows) + ', pagecount = '  + CONVERT(NVARCHAR(MAX), pages)
            FROM @out

            WHILE (@@ROWCOUNT <> 0)
            BEGIN
                EXEC sp_executesql @sql
                DELETE @out WHERE id = @id
                SELECT TOP 1 @id=id,@sql=
                'UPDATE STATISTICS ' + QUOTENAME(s) + '.' + QUOTENAME(o)  + '(' + QUOTENAME(i)
                + ') WITH stats_stream = ' + CONVERT(NVARCHAR(MAX), stats_stream, 1)
                + ', rowcount = ' + CONVERT(NVARCHAR(MAX), rows) + ', pagecount = '  + CONVERT(NVARCHAR(MAX), pages)
                FROM @out
            END
        "

        $noStats = "NO_STATISTICS"
        $noQueryStore = "NO_QUERYSTORE"
        if ( (Test-Bound 'ExcludeStatistics') -or (Test-Bound 'ExcludeQueryStore') ) {
            $sqlWith = ""
            if ($ExcludeStatistics) {
                $sqlWith = "WITH $noStats"
            }
            if ($ExcludeQueryStore) {
                $sqlWith = "WITH $noQueryStore"
            }
            if ($ExcludeStatistics -and $ExcludeQueryStore) {
                $sqlWith = "WITH $noStats,$noQueryStore"
            }
        }
    }
    process {
        if (Test-FunctionInterrupt) { return }

        foreach ($instance in $SqlInstance) {

            try {
                $server = Connect-SqlInstance -SqlInstance $instance -SqlCredential $SqlCredential -MinimumVersion 12
            } catch {
                Stop-Function -Message "Failure" -Category ConnectionError -ErrorRecord $_ -Target $instance -Continue
            }

            $sql2012min = [version]"11.0.7001.0" # SQL 2012 SP4
            $sql2014min = [version]"12.0.5000.0" # SQL 2014 SP2
            $sql2014CuMin = [version]"12.0.5538" # SQL 2014 SP2 + CU3
            $sql2016min = [version]"13.0.4001.0" # SQL 2016 SP1

            if ($server.VersionMajor -eq 11 -and $server.Version -lt $sql2012min) {
                Stop-Function -Message "Unsupported version for $instance. SQL Server 2012 SP4 and above required." -Target $server -Continue
            }

            if ($server.VersionMajor -eq 12 -and $server.Version -lt $sql2014min) {
                Stop-Function -Message "Unsupported version for $instance. SQL Server 2014 SP2 and above required." -Target $server -Continue
            }

            if ($server.VersionMajor -eq 13 -and $server.Version -lt $sql2016min) {
                Stop-Function -Message "Unsupported version for $instance. SQL Server 2016 SP1 and above required." -Target $server -Continue
            }

            if (Test-Bound 'ExcludeStatistics') {
                if ($server.VersionMajor -eq 12 -and $server.Version -lt $sql2014CuMin) {
                    Stop-Function -Message "Unsupported version for $instance. SQL Server 2014 SP1 + CU3 and above required." -Target $server -Continue
                }
                if ($server.VersionMajor -eq 13 -and $server.Version -lt $sql2016min) {
                    Stop-Function -Message "Unsupported version for $instance. SQL Server 2016 SP1 and above required." -Target $server -Continue
                }
            }

            if (Test-Bound 'ExcludeQueryStore') {
                if ($server.VersionMajor -lt 13 - ($server.VersionMajor -eq 13 -and $server.Version -lt $sql2016min)) {
                    Stop-Function -Message "Unsupported version for $instance. SQL Server 2016 SP1 and above required." -Target $server -Continue
                }
            }

            if (-not $Database.Name) {
                [Microsoft.SqlServer.Management.Smo.Database]$database = $server.Databases[$database]
            }

            if ($Database.IsSystemObject) {
                Stop-Function -Message "Only user databases are supported" -Target $instance -Continue
            }

            if (-not $Database.Name) {
                Stop-Function -Message "Database not found" -Target $instance -Continue
            }

            if ( (Test-Bound 'UpdateStatistics') -and (Test-Bound 'ExcludeStatistics' -Not) ) {
                if ($Pscmdlet.ShouldProcess("$instance", "Update statistics in $($Database.Name)")) {
                    try {
                        Write-Message -Level Verbose -Message "Updating statistics"
                        $null = $database.Query($sqlStats)
                    } catch {
                        Stop-Function -Message "Failure" -ErrorRecord $_ -Target $server -Continue
                    }
                }
            }

            $dbName = $database.Name

            foreach ($db in $CloneDatabase) {
                Write-Message -Level Verbose -Message "Cloning $db from $database"
                if ($server.Databases[$db]) {
                    Stop-Function -Message "Destination clone database $db already exists" -Target $instance -Continue
                } else {
                    if ($Pscmdlet.ShouldProcess("$instance", "Execute DBCC CloneDatabase($dbName, $db)")) {
                        try {
                            $sql = "DBCC CLONEDATABASE('$dbName','$db') $sqlWith"
                            Write-Message -Level Debug -Message "Sql Statement: $sql"
                            $null = $database.Query($sql)
                            Get-DbaDatabase -SqlInstance $server -Database $db
                        } catch {
                            Stop-Function -Message "Failure" -ErrorRecord $_ -Target $server -Continue
                        }
                    }
                }
            }
        }
    }
    end {
        Test-DbaDeprecation -DeprecatedOn "1.0.0" -EnableException:$false -Alias Invoke-DbaDatabaseClone
    }
}<|MERGE_RESOLUTION|>--- conflicted
+++ resolved
@@ -60,14 +60,9 @@
         PS C:\> Invoke-DbaDbClone -SqlInstance sql2016 -Database mydb -CloneDatabase myclone, myclone2 -UpdateStatistics
 
         Updates the statistics of mydb then clones to myclone and myclone2
-
-<<<<<<< HEAD
+        
 #>
     [CmdletBinding(SupportsShouldProcess, ConfirmImpact = 'High')]
-=======
-    #>
-    [CmdletBinding()]
->>>>>>> 2580e6b4
     param (
         [parameter(Position = 0)]
         [Alias("ServerInstance", "SqlServer", "SqlServers")]
